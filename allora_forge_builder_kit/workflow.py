import pandas as pd
import numpy as np
import requests
from requests import exceptions as requests_exceptions
import time
from datetime import datetime, timedelta, timezone
import os
import dill

class AlloraMLWorkflow:
    def __init__(
        self,
        data_api_key,
        tickers,
        hours_needed,
        number_of_input_candles,
        target_length,
        sample_spacing_hours: int | None = None,
    ):
        # Normalize API key and store
        self.api_key = (data_api_key or "").strip()
        self.tickers = tickers
        self.hours_needed = hours_needed  # For input window
        self.number_of_input_candles = number_of_input_candles
        self.target_length = target_length  # Target horizon in hours
        self.test_targets = None
        self.validation_targets = None
        self.sample_spacing_hours = sample_spacing_hours or target_length
        self.latest_data_timestamp: pd.Timestamp | None = None

    def _headers(self):
        """Return robust auth headers to handle different casing/standards.
        Some gateways may expect X-API-Key while others accept x-api-key; a few accept Authorization: Bearer.
        """
        if not self.api_key:
            return {}
        return {
            "X-API-Key": self.api_key,
            "x-api-key": self.api_key,
            "Authorization": f"Bearer {self.api_key}",
        }

    def _get_tiingo_key(self):
        return (os.getenv("TIINGO_API_KEY") or "").strip()

    def fetch_ohlcv_data_tiingo(self, ticker: str, from_date: str) -> pd.DataFrame:
        """
        Fallback fetch using Tiingo Crypto 1-min candles.
        Maps to columns: date, open, high, low, close, volume, trades_done (filled with 0).
        """
        tkey = self._get_tiingo_key()
        if not tkey:
            raise RuntimeError("TIINGO_API_KEY not set; cannot fallback to Tiingo.")
        # Tiingo expects startDate in ISO date and tickers like btcusd
        url = "https://api.tiingo.com/tiingo/crypto/prices"
        params = {
            "tickers": ticker.lower(),
            "startDate": from_date,
            "resampleFreq": "1min",
            "token": tkey,
        }
        r = requests.get(url, params=params, timeout=60)
        r.raise_for_status()
        data = r.json()
        if not isinstance(data, list) or not data:
            raise RuntimeError("Unexpected Tiingo response format")
        # Tiingo returns a list where first element has priceData list
        price_data = data[0].get("priceData", [])
        if not price_data:
            raise ValueError("No data returned from Tiingo")
        df = pd.DataFrame(price_data)
        # Normalize columns
        rename_map = {
            "date": "date",
            "open": "open",
            "high": "high",
            "low": "low",
            "close": "close",
            "volume": "volume",
        }
        # Some fields may be named slightly differently
        df = df.rename(columns=rename_map)
        # Ensure required columns exist
        for col in ["open", "high", "low", "close", "volume"]:
            if col not in df.columns:
                df[col] = np.nan
        df["date"] = pd.to_datetime(df["date"], utc=True)
        for col in ["open", "high", "low", "close", "volume"]:
            df[col] = pd.to_numeric(df[col], errors="coerce")
        # trades_done not provided by Tiingo; fill with zeros
        df["trades_done"] = 0
        # Align with expected schema
        keep_cols = ["date", "open", "high", "low", "close", "volume", "trades_done"]
        df = df[keep_cols]
        return df

    def compute_from_date(self, extra_hours: int = 12) -> str:
        total_hours = self.hours_needed + extra_hours
        cutoff_time = datetime.now(timezone.utc) - timedelta(hours=total_hours)
        return cutoff_time.strftime("%Y-%m-%d")

    def list_ready_buckets(self, ticker, from_month):
        url = "https://api.allora.network/v2/allora/market-data/ohlc/buckets/by-month"
        headers = self._headers()
        try:
            resp = requests.get(url, headers=headers, params={"tickers": ticker, "from_month": from_month}, timeout=30)
        except requests_exceptions.RequestException as exc:
            raise RuntimeError(f"Network error when listing buckets for {ticker}: {exc}") from exc
        if resp.status_code == 401:
            # Provide a clear message for auth issues
            try:
                detail = resp.json()
            except ValueError:
                detail = resp.text
            raise RuntimeError(f"Unauthorized (401) when listing buckets. Check ALLORA_API_KEY. Detail: {detail}")
        resp.raise_for_status()
        buckets = resp.json()["data"]["data"]
        return [b for b in buckets if b["state"] == "ready"]

    def fetch_bucket_csv(self, download_url):
        try:
            df = pd.read_csv(download_url)
        except Exception as exc:
            raise RuntimeError(f"Failed to download bucket CSV: {exc}") from exc
        df.drop(columns=['exchange_code'], inplace=True)
        return df

    def _offline_ohlcv_from_local(self, ticker: str, from_date: str) -> pd.DataFrame:
        """Fallback loader that sources OHLCV data from local fixtures or generates synthetic data."""
        root = os.path.abspath(os.path.join(os.path.dirname(__file__), ".."))
        local_path = os.path.join(root, "data", "external", f"{ticker}_ohlcv.csv")
        df = pd.DataFrame()
        if os.path.exists(local_path):
            try:
                df = pd.read_csv(local_path)
            except (OSError, IOError, ValueError) as exc:
                print(f"Warning: failed to read local OHLCV fixture {local_path}: {exc}")
                df = pd.DataFrame()
        if df.empty:
            # Generate deterministic synthetic data so offline runs remain reproducible
            try:
                start = pd.Timestamp(from_date, tz="UTC")
            except Exception:
                start = pd.Timestamp.utcnow().tz_localize("UTC") - pd.Timedelta(days=180)
            periods = max(self.hours_needed * 60 * 2, 60 * 24 * 30)  # at least ~30 days of 1-min data
            rng = np.random.default_rng(abs(hash((ticker, from_date))) % (2 ** 32))
            index = pd.date_range(start=start, periods=periods, freq="1min", tz="UTC")
            base = 30000 + rng.normal(0, 10, size=periods).cumsum()
            close = base + rng.normal(0, 2, size=periods)
            high = np.maximum(base, close) + rng.random(size=periods)
            low = np.minimum(base, close) - rng.random(size=periods)
            volume = rng.lognormal(mean=8, sigma=0.4, size=periods)
            trades = rng.integers(10, 200, size=periods)
            df = pd.DataFrame(
                {
                    "date": index,
                    "open": base,
                    "high": high,
                    "low": low,
                    "close": close,
                    "volume": volume,
                    "trades_done": trades,
                }
            )
        if "trades_done" not in df.columns:
            df["trades_done"] = 0
        df["date"] = pd.to_datetime(df["date"], utc=True, errors="coerce")
        df = df.dropna(subset=["date"])
        filtered = df
        if from_date:
            try:
                start = pd.Timestamp(from_date, tz="UTC")
                filtered = df[df["date"] >= start]
            except Exception:
                filtered = df
        if filtered.empty:
            filtered = df
        df = filtered
        for col in ["open", "high", "low", "close", "volume"]:
            df[col] = pd.to_numeric(df[col], errors="coerce")
        df = df.dropna(subset=["open", "high", "low", "close"])
        df = df.sort_values("date").reset_index(drop=True)
        return df

    def fetch_ohlcv_data(self, ticker, from_date: str, max_pages: int = 1000, sleep_sec: float = 0.1) -> pd.DataFrame:
        url = "https://api.allora.network/v2/allora/market-data/ohlc"
        headers = self._headers()
        params = {"tickers": ticker, "from_date": from_date}

        all_data = []
        pages_fetched = 0

        while pages_fetched < max_pages:
            try:
                response = requests.get(url, headers=headers, params=params, timeout=30)
            except requests_exceptions.RequestException as exc:
                print(f"Warning: network error when fetching OHLC for {ticker}: {exc}. Falling back to offline data.")
                return self._offline_ohlcv_from_local(ticker, from_date)
            if response.status_code == 401:
                try:
                    detail = response.json()
                except ValueError:
                    detail = response.text
                raise RuntimeError(f"Unauthorized (401) when fetching OHLC. Check ALLORA_API_KEY. Detail: {detail}")
            response.raise_for_status()
            payload = response.json()
            if not payload.get("status", False):
                raise RuntimeError("API responded with an error status.")

            all_data.extend(payload["data"]["data"])

            token = payload["data"].get("continuation_token")
            if not token:
                break

            params["continuation_token"] = token
            pages_fetched += 1
            time.sleep(sleep_sec)

        df = pd.DataFrame(all_data)
        if df.empty:
            print("Warning: empty response from Allora OHLC API; using offline fallback data.")
            return self._offline_ohlcv_from_local(ticker, from_date)

        for col in ["open", "high", "low", "close", "volume", "volume_notional"]:
            df[col] = pd.to_numeric(df[col], errors="coerce")
        # Ensure timezone-aware UTC timestamps
        df["date"] = pd.to_datetime(df["date"], utc=True)
        df.drop(columns=['exchange_code'], inplace=True)
        return df

    def create_5_min_bars(self, df: pd.DataFrame, live_mode: bool = False) -> pd.DataFrame:
        # Ensure UTC-aware datetime index
        if "date" in df.columns:
            di = pd.to_datetime(df["date"], utc=True)
            df = df.set_index(di).sort_index().dropna()
        else:
            # If already indexed by datetime, coerce to UTC
            di = pd.to_datetime(df.index, utc=True)
            df = df.copy()
            df.index = di
        # print("Raw 1-min timestamps:", df.index[-10:])  # Show last 10 timestamps for debugging

        if not live_mode:
            bars = df.resample("5min").apply({
                "open": "first",
                "high": "max",
                "low": "min",
                "close": "last",
                "volume": "sum",
                "trades_done": "sum"
            })
        else:
            last_ts = df.index[-1]
            now = datetime.now(timezone.utc)
            if last_ts > now:
                # print(f"Dropping incomplete 1-min bar at {last_ts} (future timestamp)")
                df = df.iloc[:-1]
            else:
                # Drop the last bar if the current time in seconds is < 45
                if last_ts.minute == now.minute and last_ts.hour == now.hour and now.second < 45:
                    # print(f"Dropping incomplete 1-min bar at {last_ts} (current second: {now.second})")
                    df = df.iloc[:-1]
            last_ts = df.index[-1]
            minute = last_ts.minute
            offset_minutes = (minute + 1) % 5
            offset = f"{offset_minutes}min" if offset_minutes != 0 else "0min"
            # print(f"Live mode: last minute={minute}, offset_minutes={offset_minutes}, offset={offset}")
            bars = df.resample("5min", offset=offset).apply({
                "open": "first",
                "high": "max",
                "low": "min",
                "close": "last",
                "volume": "sum",
                "trades_done": "sum"
            })

        # print("5-min bar timestamps:", bars.index[-10:])  # Show last 10 bar timestamps for debugging
        bars = bars.dropna()
        return bars

    def compute_target(self, df: pd.DataFrame, hours: int = 24) -> pd.DataFrame:
        df["future_close"] = df["close"].shift(freq=f"-{hours}h")
        df["target"] = np.log(df["future_close"]) - np.log(df["close"])
        return df

    def extract_rolling_daily_features(
        self, data: pd.DataFrame, lookback: int, number_of_candles: int, start_times: list
    ) -> pd.DataFrame:
        # Convert index to naive UTC ndarray[datetime64[ns]] for quick lookup (avoid NumPy tz warnings)
        idx = pd.DatetimeIndex(data.index)
        if getattr(idx, "tz", None) is not None:
            idx = idx.tz_convert("UTC").tz_localize(None)
        # Force numpy datetime64[ns] dtype to avoid object/int comparisons
        ts_index = idx.to_numpy(dtype="datetime64[ns]")
        data_values = data[["open", "high", "low", "close", "volume", "trades_done"]].to_numpy()
        features_list = []
        index_list = []
    
        candle_length = lookback * 12  # 12 points per hour if 5min bars
    
        for T in start_times:
            # Normalize each start time to naive UTC datetime64[ns] to match ts_index dtype
            if not isinstance(T, (np.datetime64, pd.Timestamp)):
                T = pd.Timestamp(T)
            if isinstance(T, pd.Timestamp):
                if getattr(T, "tz", None) is not None:
                    T = T.tz_convert("UTC").tz_localize(None)
                T64 = T.to_datetime64()
            else:
                # Ensure nanosecond precision for searchsorted compatibility
                T64 = np.datetime64(T, "ns")
            # Find the last index <= T
            pos = np.searchsorted(ts_index, T64, side="right")
            if pos - candle_length < 0:
                continue
    
            window = data_values[pos - candle_length:pos]
    
            # Group window into number_of_candles equal chunks
            try:
                reshaped = window.reshape(number_of_candles, -1, 6)
            except ValueError:
                continue  # Skip if window can't be reshaped
    
            open_ = reshaped[:, 0, 0]
            high_ = reshaped[:, :, 1].max(axis=1)
            low_ = reshaped[:, :, 2].min(axis=1)
            close_ = reshaped[:, -1, 3]
            volume_ = reshaped[:, :, 4].sum(axis=1)
            trades_ = reshaped[:, :, 5].sum(axis=1)
    
            last_close = close_[-1]
            last_volume = volume_[-1]
            if last_close == 0 or np.isnan(last_close) or last_volume == 0 or np.isnan(last_volume):
                continue
    
            features = np.stack([open_, high_, low_, close_, volume_, trades_], axis=1)
            features[:, :4] /= last_close  # Normalize OHLC
            features[:, 4] /= last_volume  # Normalize volume
    
            features_list.append(features.flatten())
            index_list.append(T)
    
        if not features_list:
            return pd.DataFrame(columns=[
                f"feature_{f}_{i}" for i in range(number_of_candles) for f in ["open", "high", "low", "close", "volume", "trades_done"]
            ])
    
        # Use float32 to reduce memory footprint significantly
        features_array = np.vstack(features_list).astype(np.float32, copy=False)
        columns = [f"feature_{f}_{i}" for i in range(number_of_candles) for f in ["open", "high", "low", "close", "volume", "trades_done"]]
        out = pd.DataFrame(features_array, index=index_list, columns=columns)
        # Ensure the features index is tz-aware UTC to match upstream df for joins
        try:
            out.index = pd.DatetimeIndex(out.index).tz_localize("UTC")
        except Exception:
            # If already tz-aware, ensure it's UTC
            try:
                out.index = pd.DatetimeIndex(out.index).tz_convert("UTC")
            except Exception:
                pass
        return out

    def get_external_features(self, from_month: str) -> pd.DataFrame:
        """
        Fetch on-chain metrics (e.g., gas fees, transaction counts) and macro indicators (e.g., ETH/BTC correlation, S&P 500 trends).
        Returns a DataFrame with 'date' index and feature columns.
        """
        # Placeholder implementation: fetch from Allora buckets or Tiingo
        # Example:
        # on_chain_df = self.fetch_bucket_csv("https://api.allora.network/v2/allora/market-data/on-chain/buckets/...")  # gas_fees, tx_counts
        # macro_df = self.fetch_ohlcv_data_tiingo("SPY", from_month)  # S&P 500 OHLC
        # eth_btc_df = self.fetch_ohlcv_data("ethbtc", from_month)  # ETH/BTC for correlation
        # Compute features: e.g., rolling correlation, trends
        # For now, return empty DataFrame to avoid errors
        return pd.DataFrame()

    def get_live_features(self, ticker):
        from_date = self.compute_from_date()
        df = self.fetch_ohlcv_data(ticker, from_date)
        five_min_bars = self.create_5_min_bars(df, live_mode=True)
        if len(five_min_bars) < self.hours_needed * 12:
            raise ValueError("Not enough historical data.")
        live_time = five_min_bars.index[-1]
        features = self.extract_rolling_daily_features(five_min_bars, self.hours_needed, self.number_of_input_candles, [live_time])
        if features.empty:
            raise ValueError("No features returned.")
        return features

    def evaluate_test_data(self, predictions: pd.Series) -> dict:
        if self.test_targets is None:
            raise ValueError("Test targets not set. Run get_train_validation_test_data first.")

        if not predictions.index.equals(self.test_targets.index):
            raise ValueError("Prediction index must match test target index.")

        y_true = self.test_targets
        y_pred = predictions

        corr = np.corrcoef(y_true, y_pred)[0, 1]
        directional_accuracy = np.mean(np.sign(y_true) == np.sign(y_pred))

        return {
            "correlation": corr,
            "directional_accuracy": directional_accuracy
        }

    def get_full_feature_target_dataframe(self, from_month="2025-10") -> pd.DataFrame:
        """
        Returns a DataFrame containing all features and target values for all tickers,
        with a MultiIndex of (date, ticker). Does not split into training/validation.
        """
        all_data = {}
        for t in self.tickers:
            print(f"Downloading Historical Data for {t}")
            frames = []
            # Optional local override to ensure full coverage through t+7d after competition end
            try:
                root = os.path.abspath(os.path.join(os.path.dirname(__file__), ".."))
                local_csv = os.path.join(root, "data", "external", f"{t}_ohlcv.csv")
                if os.path.exists(local_csv):
                    df_local = pd.read_csv(local_csv)
                    # Expect columns: date, open, high, low, close, volume (trades_done optional)
                    df_local["date"] = pd.to_datetime(df_local["date"], utc=True)
                    for col in ["open", "high", "low", "close", "volume"]:
                        if col not in df_local.columns:
                            df_local[col] = np.nan
                        else:
                            df_local[col] = pd.to_numeric(df_local[col], errors="coerce")
                    if "trades_done" not in df_local.columns:
                        df_local["trades_done"] = 0
                    frames.append(df_local[["date","open","high","low","close","volume","trades_done"]])
            except Exception:
                pass
            try:
                for bucket in self.list_ready_buckets(t, from_month):
                    df = self.fetch_bucket_csv(bucket["download_url"])
                    frames.append(df)
            except RuntimeError:
                # Likely unauthorized; fall back below
                frames = []

            combined_df = pd.concat(frames, ignore_index=True) if frames else pd.DataFrame()
            if not combined_df.empty:
                combined_df["date"] = pd.to_datetime(combined_df["date"], utc=True)
                combined_df = combined_df.drop_duplicates(subset="date")
                latest_ts = combined_df["date"].max()
                if latest_ts is not None:
                    # Attempt to top up with the most recent 48h of candles to minimize gaps
                    fetch_start = (latest_ts - pd.Timedelta(hours=max(48, self.target_length))).strftime("%Y-%m-%d")
                    try:
                        live_df = self.fetch_ohlcv_data(t, fetch_start)
                    except (ValueError, RuntimeError):
                        try:
                            live_df = self.fetch_ohlcv_data_tiingo(t, fetch_start)
                        except Exception:
                            live_df = pd.DataFrame()
                    if not live_df.empty:
                        live_df["date"] = pd.to_datetime(live_df["date"], utc=True)
                        combined_df = pd.concat([combined_df, live_df], ignore_index=True)
                        combined_df = combined_df.drop_duplicates(subset="date").sort_values("date")
            else:
                # Try Allora OHLC; on 401, fall back to Tiingo
                try:
                    combined_df = self.fetch_ohlcv_data(t, f"{from_month}-01")
                except RuntimeError:
                    combined_df = self.fetch_ohlcv_data_tiingo(t, f"{from_month}-01")
                combined_df["date"] = pd.to_datetime(combined_df["date"], utc=True)
            if combined_df.empty:
                print(f"Warning: no OHLCV rows retrieved for {t}; generating offline fallback data.")
                combined_df = self._offline_ohlcv_from_local(t, f"{from_month}-01")
            if combined_df.empty:
                print(f"Warning: offline fallback produced no rows for {t}; skipping ticker.")
                continue
<<<<<<< HEAD
=======
            if not combined_df.empty:
                ticker_latest = combined_df["date"].max()
                if ticker_latest is not None:
                    if self.latest_data_timestamp is None or ticker_latest > self.latest_data_timestamp:
                        self.latest_data_timestamp = ticker_latest
>>>>>>> 73353580
            all_data[t] = combined_df
    
        def _downcast_numeric(df: pd.DataFrame) -> pd.DataFrame:
            try:
                float_cols = df.select_dtypes(include=["float64"]).columns
                if len(float_cols):
                    df[float_cols] = df[float_cols].astype(np.float32)
                int_cols = df.select_dtypes(include=["int64"]).columns
                if len(int_cols):
                    df[int_cols] = df[int_cols].apply(pd.to_numeric, downcast="integer")
            except Exception:
                pass
            return df

        datasets = []
        for t in self.tickers:
            print(f"Processing 5-minute bars for {t}")
            df = self.create_5_min_bars(all_data[t])
            df = self.compute_target(df, self.target_length)
            features = self.extract_rolling_daily_features(
                df, self.hours_needed, self.number_of_input_candles, df.index.tolist()
            )
            # Downcast features to float32 to save memory
            try:
                features = features.astype(np.float32)
            except Exception:
                pass
            # Normalize both indices to tz-naive UTC for a safe join
            try:
                if getattr(df.index, "tz", None) is not None:
                    df.index = df.index.tz_localize(None)
            except Exception:
                pass
            try:
                if getattr(features.index, "tz", None) is not None:
                    features.index = features.index.tz_localize(None)
            except Exception:
                pass
            df = df.join(features)
            # Downcast numeric columns to reduce consolidation memory during concat/sort
            df = _downcast_numeric(df)
            df["ticker"] = t
            if not df.empty:
                datasets.append(df)
            else:
                print(f"Warning: engineered feature frame is empty for {t}; skipping ticker.")

        if not datasets:
            raise RuntimeError("No datasets could be constructed for the requested tickers. Ensure local fixtures exist or provide network access.")

        # Concatenate without forcing copies; then sort in-place to avoid an extra full copy
        full_data = pd.concat(datasets, copy=False)
        try:
            full_data.sort_index(inplace=True)
        except Exception:
            # Fallback to non-inplace if needed
            full_data = full_data.sort_index()
        # Merge external features
        external_df = self.get_external_features(from_month)
        if not external_df.empty:
            external_df['date'] = pd.to_datetime(external_df['date'], utc=True)
            external_df = external_df.set_index('date')
            full_data = pd.merge_asof(full_data.reset_index().set_index('date'), external_df, left_index=True, right_index=True, direction='nearest').reset_index().set_index(['date', 'ticker'])
        full_data.index = pd.MultiIndex.from_frame(full_data.reset_index()[["date", "ticker"]])
        # Drop rows without a valid target (i.e., where future_close isn't available)
        full_data = full_data.dropna(subset=["target"])  # keep rows with valid labels
        # Enforce non-overlapping windows: sample every configured spacing hours
        spacing_hours = max(1, int(self.sample_spacing_hours))
        step = max(1, spacing_hours * 12)  # 12 samples per hour for 5-minute bars
        grouped = full_data.groupby(level='ticker')
        sampled = []
        for name, group in grouped:
            sampled_group = group.iloc[::step]
            if not sampled_group.empty:
                sampled.append(sampled_group)
        if not sampled:
            print("Warning: non-overlapping sampling yielded no rows; returning empty feature set.")
            return full_data.iloc[0:0]
        full_data = pd.concat(sampled)
    
        return full_data

    def get_train_validation_test_data(self, from_month="2025-10", validation_months=3, test_months=3, force_redownload=False):
        def generate_filename():
            """Generate a unique filename based on parameters."""
            tickers_str = "_".join(self.tickers)
            return (
                f"data_{tickers_str}_{from_month}_val{validation_months}_test{test_months}"
                f"_candles{self.number_of_input_candles}.pkl"
            )

        def save_to_disk(data, filename):
            """Save data to disk."""
            with open(filename, "wb") as f:
                dill.dump(data, f)

        def load_from_disk(filename):
            """Load data from disk."""
            with open(filename, "rb") as f:
                X_train, y_train, X_val, y_val, X_test, y_test = dill.load(f)
            self.test_targets = y_test
            return X_train, y_train, X_val, y_val, X_test, y_test

        # Generate the filename
        filename = generate_filename()

        # Check if the file exists and load it if not forcing a redownload
        if os.path.exists(filename) and not force_redownload:
            print(f"Loading data from {filename}")
            return load_from_disk(filename)

        # If file doesn't exist or force_redownload is True, proceed with data preparation
        all_data = {}
        for t in self.tickers:
            print(f"Downloading Historical Data for {t}")
            frames = []
            try:
                for bucket in self.list_ready_buckets(t, from_month):
                    df = self.fetch_bucket_csv(bucket["download_url"])
                    frames.append(df)
            except RuntimeError:
                # Likely 401: fall back to Tiingo below
                frames = []

            combined_df = pd.concat(frames, ignore_index=True) if frames else pd.DataFrame()
            if not combined_df.empty:
                latest_ts = sorted(pd.to_datetime(combined_df["date"]).dt.date.unique())[-2]
                try:
                    live_df = self.fetch_ohlcv_data(t, latest_ts.strftime("%Y-%m-%d"))
                    combined_df = pd.concat([combined_df, live_df], ignore_index=True)
                except (ValueError, RuntimeError):
                    # No data or unauthorized; continue with combined only
                    pass
                combined_df['date'] = pd.to_datetime(combined_df['date'], utc=True)
                combined_df = combined_df.drop_duplicates(subset='date')
            else:
                # Try Allora direct; if unauthorized, fallback to Tiingo
                try:
                    combined_df = self.fetch_ohlcv_data(t, f"{from_month}-01")
                except RuntimeError:
                    combined_df = self.fetch_ohlcv_data_tiingo(t, f"{from_month}-01")
                combined_df["date"] = pd.to_datetime(combined_df["date"], utc=True)
            all_data[t] = combined_df

        datasets = []
        for t in self.tickers:
            print("Processing 5-minute bars for", t)
            df = self.create_5_min_bars(all_data[t])
            print("Computing target")
            df = self.compute_target(df, self.target_length)
            print("Extracting features")
            features = self.extract_rolling_daily_features(df, self.hours_needed, self.number_of_input_candles, df.index.tolist())
            # Normalize both indices to tz-naive UTC for a safe join
            try:
                if getattr(df.index, "tz", None) is not None:
                    df.index = df.index.tz_localize(None)
            except Exception:
                pass
            try:
                if getattr(features.index, "tz", None) is not None:
                    features.index = features.index.tz_localize(None)
            except Exception:
                pass
            df = df.join(features)
            df["ticker"] = t
            datasets.append(df)

        full_data = pd.concat(datasets).sort_index()
        full_data.index = pd.MultiIndex.from_frame(full_data.reset_index()[["date", "ticker"]])
        full_data = full_data.dropna()

        # Define cutoff dates for test, validation, and training sets (use tz-naive for reliable comparison)
        now_utc = pd.Timestamp.utcnow()
        test_cutoff = now_utc - pd.DateOffset(months=test_months)
        val_cutoff_start = test_cutoff - timedelta(hours=self.target_length) - pd.DateOffset(months=validation_months)
        val_cutoff_end = test_cutoff - timedelta(hours=self.target_length)
        train_cutoff = val_cutoff_start - timedelta(hours=self.target_length)

        # Normalize date index and cutoffs to tz-naive
        date_index = pd.to_datetime(full_data.index.get_level_values("date"))
        if getattr(date_index, "tz", None) is not None:
            date_index = date_index.tz_localize(None)
        test_cutoff_naive = pd.Timestamp(test_cutoff).tz_localize(None)
        val_start_naive = pd.Timestamp(val_cutoff_start).tz_localize(None)
        val_end_naive = pd.Timestamp(val_cutoff_end).tz_localize(None)
        train_cutoff_naive = pd.Timestamp(train_cutoff).tz_localize(None)

        # Create masks for each set using proper Timestamp comparisons
        test_mask = date_index >= test_cutoff_naive
        val_mask = (date_index >= val_start_naive) & (date_index < val_end_naive)
        train_mask = date_index < train_cutoff_naive

        # Store validation targets for evaluation
        self.validation_targets = full_data.loc[val_mask, ["target"]]

        # Split data into train, validation, and test sets
        X_train = full_data.loc[train_mask].drop(columns=["target", "future_close"])
        y_train = full_data.loc[train_mask]["target"]
        X_val = full_data.loc[val_mask].drop(columns=["target", "future_close"])
        y_val = full_data.loc[val_mask]["target"]
        X_test = full_data.loc[test_mask].drop(columns=["target", "future_close"])
        y_test = full_data.loc[test_mask]["target"]

        self.test_targets = y_test

        # Save the prepared data to disk
        print(f"Saving data to {filename}")
        save_to_disk((X_train, y_train, X_val, y_val, X_test, y_test), filename)

        return X_train, y_train, X_val, y_val, X_test, y_test
<|MERGE_RESOLUTION|>--- conflicted
+++ resolved
@@ -473,14 +473,11 @@
             if combined_df.empty:
                 print(f"Warning: offline fallback produced no rows for {t}; skipping ticker.")
                 continue
-<<<<<<< HEAD
-=======
             if not combined_df.empty:
                 ticker_latest = combined_df["date"].max()
                 if ticker_latest is not None:
                     if self.latest_data_timestamp is None or ticker_latest > self.latest_data_timestamp:
                         self.latest_data_timestamp = ticker_latest
->>>>>>> 73353580
             all_data[t] = combined_df
     
         def _downcast_numeric(df: pd.DataFrame) -> pd.DataFrame:
