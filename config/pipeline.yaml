--- conflicted
+++ resolved
@@ -8,13 +8,8 @@
 schedule:
   mode: single               # single | backfill
   cadence: "1h"
-<<<<<<< HEAD
-  start: "2025-09-16T13:00:00Z"
-  end: "2025-12-15T13:00:00Z"
-=======
   start: "2025-10-01T00:00:00Z"
   end: "2025-12-31T23:00:00Z"
->>>>>>> 73353580
 
 features:
   use_eth: true
