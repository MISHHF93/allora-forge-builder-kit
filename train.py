--- conflicted
+++ resolved
@@ -674,40 +674,6 @@
 def _get_topic_info(topic_id: int) -> Dict[str, Any]:
     """Query topic status/info, normalizing effective_revenue, delegated_stake, reputers_count, weight, last_update."""
 
-<<<<<<< HEAD
-    status = _run_allorad_json(["q", "emissions", "topic-status", str(int(topic_id))]) or {}
-    info = _run_allorad_json(["q", "emissions", "topic-info", str(int(topic_id))]) or {}
-    active_query = _run_allorad_json(["q", "emissions", "is-topic-active", str(int(topic_id))]) or {}
-    fee_query = _run_allorad_json(["q", "emissions", "topic-fee-revenue", str(int(topic_id))]) or {}
-    stake_query = _run_allorad_json(["q", "emissions", "topic-stake", str(int(topic_id))]) or {}
-    fallback_topic: Dict[str, Any] = {}
-    if not info:
-        fallback_topic = _run_allorad_json(["q", "emissions", "topic", str(int(topic_id))]) or {}
-
-    combined: Dict[str, Any] = {
-        "topic_status": status,
-        "topic_info": info,
-        "topic": fallback_topic,
-        "topic_active": active_query,
-        "topic_fee": fee_query,
-        "topic_stake": stake_query,
-    }
-
-    def _deep_find(obj: Any, keys: List[str]) -> Optional[Any]:
-        if isinstance(obj, dict):
-            for k, v in obj.items():
-                if k in keys:
-                    return v
-                r = _deep_find(v, keys)
-                if r is not None:
-                    return r
-        if isinstance(obj, list):
-            for it in obj:
-                r = _deep_find(it, keys)
-                if r is not None:
-                    return r
-        return None
-=======
     topic_int = int(topic_id)
     topic_str = str(topic_int)
 
@@ -776,7 +742,6 @@
 
     combined: Dict[str, Any] = {**cli_results, **rest_results}
     combined["query_debug"] = {"cli": cli_debug, "rest": rest_debug}
->>>>>>> abd9f4b8
 
     def _to_float(x: Any) -> Optional[float]:
         if isinstance(x, (int, float)) and np.isfinite(float(x)):
@@ -868,35 +833,6 @@
                 return float(f)
         return None
 
-<<<<<<< HEAD
-    def _to_bool(x: Any) -> Optional[bool]:
-        if isinstance(x, bool):
-            return x
-        if isinstance(x, (int, float)):
-            return bool(x)
-        if isinstance(x, str):
-            s = x.strip().lower()
-            if s in ("true", "1", "yes", "y", "active"):
-                return True
-            if s in ("false", "0", "no", "n", "inactive"):
-                return False
-        return None
-
-    eff_rev = _deep_find(combined, ["effective_revenue", "effectiveRevenue", "revenue", "effective"])
-    del_stk = _deep_find(
-        combined,
-        [
-            "delegated_stake",
-            "delegatedStake",
-            "stake_delegated",
-            "delegated",
-            "delegatedAmount",
-            "delegatedStakeAmount",
-        ],
-    )
-    reputer_stake = _deep_find(combined, ["reputer_stake", "reputerStake", "staked_reputers", "reputer_staked"])
-    min_stake_candidate = _deep_find(
-=======
     eff_rev = _deep_find_any(
         combined,
         [
@@ -941,62 +877,10 @@
         ["reputer_stake", "reputerstake", "staked_reputers", "reputer_staked"],
     )
     min_stake_candidate = _deep_find_any(
->>>>>>> abd9f4b8
         combined,
         [
             "min_delegation",
             "minimum_delegation",
-<<<<<<< HEAD
-            "minDelegation",
-            "minimumDelegation",
-            "min_stake",
-            "minimum_stake",
-            "minStake",
-            "minimumStake",
-            "requiredDelegation",
-            "required_delegation",
-            "requiredDelegatedStake",
-            "required_delegated_stake",
-            "minimumDelegatedStake",
-            "minimum_delegated_stake",
-            "stake_minimum",
-            "stakeMinimum",
-            "minBond",
-            "min_bond",
-        ],
-    )
-    required_delegate_candidate = _deep_find(
-        combined,
-        [
-            "requiredDelegation",
-            "required_delegation",
-            "requiredDelegatedStake",
-            "required_delegated_stake",
-            "requiredStake",
-            "required_stake",
-        ],
-    )
-    reputers = _deep_find(
-        combined,
-        [
-            "reputers_count",
-            "reputersCount",
-            "reputers",
-            "n_reputers",
-            "reputerCount",
-            "reputersLength",
-        ],
-    )
-    weight = _deep_find(combined, ["weight", "topic_weight", "score_weight"])
-    last_update = _deep_find(combined, ["last_update_height", "lastUpdateHeight", "last_update_time", "lastUpdateTime"])
-    active_flag = _deep_find(
-        combined,
-        [
-            "is_topic_active",
-            "isTopicActive",
-            "is_active",
-            "isActive",
-=======
             "mindele",
             "minimumdelegation",
             "min_stake",
@@ -1057,26 +941,18 @@
             "istopicactive",
             "is_active",
             "isactive",
->>>>>>> abd9f4b8
             "active",
             "result",
             "value",
             "topic_active",
         ],
     )
-<<<<<<< HEAD
-    if active_flag is None and active_query not in ({}, None):
-        active_flag = active_query
-=======
     if active_flag is None and cli_results.get("topic_active") not in ({}, None):
         active_flag = cli_results.get("topic_active")
->>>>>>> abd9f4b8
 
     rep_count: Optional[int] = None
     if isinstance(reputers, (list, tuple, set)):
         rep_count = len(reputers)
-<<<<<<< HEAD
-=======
     elif isinstance(reputers, dict):
         # Attempt to locate array-like fields inside dictionary
         for key in ("addresses", "list", "items", "reputers"):
@@ -1091,7 +967,6 @@
                     rep_count = int(float(scalar))
                 except Exception:
                     rep_count = None
->>>>>>> abd9f4b8
     elif reputers not in (None, ""):
         try:
             rep_count = int(str(reputers))
@@ -1101,16 +976,6 @@
             except Exception:
                 rep_count = None
 
-<<<<<<< HEAD
-    def _first_positive_float(*vals: Any) -> Optional[float]:
-        for v in vals:
-            if v in (None, ""):
-                continue
-            f = _to_float(v)
-            if f is not None and np.isfinite(f):
-                return float(f)
-        return None
-=======
     # Sum delegation list if needed
     if delegations_list is not None and isinstance(delegations_list, (list, tuple, set)):
         delegation_values: List[float] = []
@@ -1134,7 +999,6 @@
                 delegation_values.append(parsed)
         if delegation_values:
             delegated_numeric = float(np.sum(delegation_values))
->>>>>>> abd9f4b8
 
     min_stake_env = None
     env_val = os.getenv("ALLORA_TOPIC_MIN_STAKE")
@@ -1144,17 +1008,6 @@
         except Exception:
             min_stake_env = None
 
-<<<<<<< HEAD
-    out: Dict[str, Any] = {
-        "raw": combined,
-        "topic_status_raw": status if status else None,
-        "topic_info_raw": info if info else None,
-        "topic_fallback_raw": fallback_topic if fallback_topic else None,
-        "is_topic_active": _to_bool(active_flag),
-        "effective_revenue": _to_float(eff_rev),
-        "delegated_stake": _to_float(del_stk),
-        "reputer_stake": _to_float(reputer_stake),
-=======
     eff_float = _to_float(eff_rev)
     delegated_float = _to_float(delegated_numeric)
     reputer_stake_float = _to_float(reputer_stake)
@@ -1165,16 +1018,12 @@
         "effective_revenue": eff_float,
         "delegated_stake": delegated_float,
         "reputer_stake": reputer_stake_float,
->>>>>>> abd9f4b8
         "reputers_count": rep_count,
         "weight": _to_float(weight),
         "last_update": last_update,
         "required_delegated_stake": _to_float(required_delegate_candidate),
         "min_delegated_stake": _first_positive_float(min_stake_candidate, required_delegate_candidate, min_stake_env),
-<<<<<<< HEAD
-=======
         "query_debug": combined.get("query_debug"),
->>>>>>> abd9f4b8
     }
     eff = out.get("effective_revenue")
     stk = out.get("delegated_stake") or out.get("reputer_stake")
@@ -1185,8 +1034,6 @@
             out["weight_estimate"] = None
     else:
         out["weight_estimate"] = None
-<<<<<<< HEAD
-=======
 
     if out.get("delegated_stake") is None or out.get("reputers_count") is None:
         logging.warning(
@@ -1197,7 +1044,6 @@
             json.dumps(out.get("query_debug"), default=str)[:512],
         )
 
->>>>>>> abd9f4b8
     return out
 
 
