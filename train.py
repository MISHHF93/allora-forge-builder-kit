--- conflicted
+++ resolved
@@ -2399,12 +2399,8 @@
 
 def run_pipeline(args, cfg, root_dir) -> int:
     data_cfg: Dict[str, Any] = cfg.get("data", {})
-<<<<<<< HEAD
-    from_month = getattr(args, "from_month", str(data_cfg.get("from_month", "2025-01")))
-=======
     from_month = getattr(args, "from_month", str(data_cfg.get("from_month", "2025-10")))
     non_overlap_hours = max(1, int(data_cfg.get("non_overlap_hours", 48)))
->>>>>>> 73353580
     sched_cfg: Dict[str, Any] = cfg.get("schedule", {})
     mode = getattr(args, "_effective_mode", str(getattr(args, "schedule_mode", None) or sched_cfg.get("mode", "single")))
     cadence = getattr(args, "_effective_cadence", str(getattr(args, "cadence", None) or sched_cfg.get("cadence", "1h")))
@@ -2438,14 +2434,11 @@
     else:
         _min_dt = None
         _max_dt = None
-<<<<<<< HEAD
-=======
 
     if getattr(workflow, "latest_data_timestamp", None) is not None:
         latest_obs = cast(pd.Timestamp, workflow.latest_data_timestamp)
         if _max_dt is None or latest_obs > _max_dt:
             _max_dt = latest_obs
->>>>>>> 73353580
 
     # Dynamically set end_utc to the latest available timestamp in the data if not overridden
     if args.end_utc:
@@ -3324,11 +3317,7 @@
             reason = topic_validation_reason or "topic_validation_failed"
             skip_msg = (
                 "Submission skipped: topic is not rewardable or active due to: "
-<<<<<<< HEAD
-                f"{reason}"
-=======
                 f"{reason}; artifacts retained for monitoring and loop will retry."
->>>>>>> 73353580
             )
             print(skip_msg)
             logging.warning(skip_msg)
