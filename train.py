--- conflicted
+++ resolved
@@ -3410,8 +3410,6 @@
         lifecycle = _compute_lifecycle_state(int(topic_id_cfg or 67))
         global _LAST_TOPIC_ACTIVE_STATE
         current_active = bool(lifecycle.get("is_active", False))
-<<<<<<< HEAD
-=======
         is_rewardable = bool(lifecycle.get("is_rewardable", False))
         inactive_reasons = lifecycle.get("inactive_reasons") or []
         churn_reasons = lifecycle.get("churn_reasons") or []
@@ -3428,7 +3426,6 @@
         print(lifecycle_report)
         logging.info(lifecycle_report)
 
->>>>>>> cc9df406
         previous_active = _LAST_TOPIC_ACTIVE_STATE
         if current_active and previous_active is not True:
             msg_active = "Topic now active — submitting"
@@ -3468,37 +3465,12 @@
         except Exception:
             pass
         # Check Active (funding+stake+reputers)
-<<<<<<< HEAD
-        if not args.force_submit and not current_active:
-            inactive_reasons = lifecycle.get("inactive_reasons") or []
-            snapshot = lifecycle.get("activity_snapshot") or {}
-=======
         if not args.force_submit and (not current_active or not is_rewardable):
             snapshot = activity_snapshot
->>>>>>> cc9df406
             eff = snapshot.get("effective_revenue")
             stk = snapshot.get("delegated_stake")
             reps = snapshot.get("reputers_count")
             reason_list = [str(r) for r in inactive_reasons if r]
-<<<<<<< HEAD
-            reason_str = ", ".join(reason_list) if reason_list else "unknown"
-            snap_parts = [
-                f"effective_revenue={eff}",
-                f"delegated_stake={stk}",
-                f"reputers_count={reps}",
-                f"weight_estimate={snapshot.get('weight_estimate')}",
-                f"min_weight={snapshot.get('min_weight')}",
-            ]
-            snap_str = " ".join(snap_parts)
-            msg = (
-                "Skipping submission: topic not active — "
-                f"{reason_str}; metrics=({snap_str}). Will retry next loop."
-            )
-            print(msg)
-            logging.warning(msg)
-            try:
-                detailed_status = "skipped_topic_not_active"
-=======
             if not is_rewardable and "not_rewardable" not in reason_list:
                 reason_list.append("not_rewardable")
             reason_str = ", ".join(reason_list) if reason_list else "unknown"
@@ -3516,7 +3488,6 @@
             logging.info(wait_msg)
             try:
                 detailed_status = "skipped_inactive_topic"
->>>>>>> cc9df406
                 try:
                     wallet_for_log = intended_env or _resolve_wallet_for_logging(root_dir)
                 except Exception:
