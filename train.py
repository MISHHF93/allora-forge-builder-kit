--- conflicted
+++ resolved
@@ -3377,13 +3377,6 @@
                 if reason_list:
                     reason_suffix = ";".join(reason_list)
                     detailed_status = f"{detailed_status}:{reason_suffix}"
-<<<<<<< HEAD
-                detailed_status = "skipped_due_to_topic_status"
-                if reason_list:
-                    reason_suffix = ";".join(reason_list)
-                    detailed_status = f"{detailed_status}:{reason_suffix}"
-=======
->>>>>>> 89f4c74f
                 _log_submission(
                     root_dir,
                     ws_now,
