import os
import sys
import json
import argparse
import time
import asyncio
import logging
from typing import List, Optional, Tuple, Dict, Any, Set, cast
import warnings
import pandas as pd
from dotenv import load_dotenv, find_dotenv, dotenv_values
import re
import numpy as np
from numpy.typing import NDArray
import math
import pickle
import requests
import subprocess

# Load environment variables from .env at import time
load_dotenv()

from allora_forge_builder_kit.workflow import AlloraMLWorkflow
from allora_forge_builder_kit.alpha_features import build_alpha_features, merge_external_features
from allora_forge_builder_kit.submission_log import (
    ensure_submission_log_schema,
    normalize_submission_log_file,
    dedupe_submission_log_file,
    log_submission_row,
)

try:
    import yaml  # type: ignore
except ImportError:
    yaml = None

# Set up logging to pipeline_run.log with timestamps
logging.basicConfig(
    filename='pipeline_run.log',
    level=logging.INFO,
    format='%(asctime)s - %(levelname)s - %(message)s',
    datefmt='%Y-%m-%d %H:%M:%SZ'
)

# --- Timezone helpers ---------------------------------------------------------
# NumPy datetime64 does not preserve timezone information. To avoid warnings
# like "no explicit representation of timezones available for np.datetime64"
# and to keep the competition cadence strictly in UTC, we normalize all
# datetime values to NAIVE UTC (tz stripped) before any NumPy conversion.
# (removed unused timezone alias)

def _to_naive_utc_index(idx: pd.DatetimeIndex) -> pd.DatetimeIndex:
    """Return a DatetimeIndex normalized to naive UTC (tz stripped).
    - If tz-aware, convert to UTC and strip tzinfo.
    - If tz-naive, assume it already represents UTC and return as-is.
    """
    try:
        di = pd.DatetimeIndex(idx)
        if getattr(di, "tz", None) is not None:
            return di.tz_convert("UTC").tz_localize(None)
        return di
    except (ValueError, TypeError, AttributeError, RuntimeError):
        # Best-effort fallback
        di = pd.to_datetime(idx, utc=True)
        return pd.DatetimeIndex(di.tz_convert("UTC").tz_localize(None))

def _to_naive_utc_ts(ts: pd.Timestamp) -> pd.Timestamp:
    """Return a Timestamp normalized to naive UTC (tz stripped)."""
    try:
        if getattr(ts, "tz", None) is not None:
            return ts.tz_convert("UTC").tz_localize(None)
        return ts
    except (ValueError, TypeError, AttributeError, RuntimeError):
        # Fallback: coerce to UTC then strip
        t = pd.Timestamp(ts, tz="UTC")
        return t.tz_localize(None)

def _require_api_key() -> str:
    api_key = os.getenv("ALLORA_API_KEY")
    if api_key:
        return api_key.strip()

    # Retry with explicit path near this script and with find_dotenv fallback
    repo_dotenv = os.path.join(os.path.dirname(os.path.abspath(__file__)), ".env")
    # If a .env is found elsewhere (e.g., parent), prefer that
    discovered = find_dotenv(usecwd=True) or repo_dotenv
    if os.path.exists(discovered):
        load_dotenv(dotenv_path=discovered, override=True, encoding="utf-8")
        api_key = os.getenv("ALLORA_API_KEY")
        if api_key:
            return api_key.strip()

    # Last-chance parse without injecting into env
    def _manual_parse_env(path: str) -> Dict[str, str]:
        result: Dict[str, str] = {}
        try:
            with open(path, "r", encoding="utf-8-sig") as fh:
                for line in fh:
                    line = line.strip()
                    if not line or line.startswith("#"):
                        continue
                    if "=" not in line:
                        continue
                    k, v = line.split("=", 1)
                    # Normalize key: keep only [A-Za-z0-9_]
                    k = re.sub(r"[^A-Za-z0-9_]", "", k.strip())
                    v = v.strip().strip('"').strip("'")
                    result[k] = v
        except (OSError, IOError):
            return {}
        return result

    try:
        parsed = dotenv_values(discovered) if os.path.exists(discovered) else {}
        # Also parse manually and merge if needed
        manual: Dict[str, str] = _manual_parse_env(discovered) if os.path.exists(discovered) else {}
        parsed_clean: Dict[str, str] = {k: str(v) for k, v in (parsed or {}).items() if isinstance(v, str) and v}
        merged: Dict[str, str] = {**parsed_clean, **{k: v for k, v in manual.items() if v}}
        # Debug: list parsed keys without values
        if merged:
            print(f"Loaded .env from {discovered} with keys: {list(merged.keys())}")
        api_key = (merged or {}).get("ALLORA_API_KEY")
        if api_key:
            os.environ["ALLORA_API_KEY"] = api_key
    except (OSError, IOError):
        api_key = None

    # Final attempt: bytes-level grep for the key with tolerant separators/whitespace
    if not api_key and os.path.exists(discovered):
        try:
            with open(discovered, "rb") as fb:
                raw = fb.read()
            text = None
            for enc in ("utf-8-sig", "utf-8", "latin-1"):
                try:
                    text = raw.decode(enc)
                    break
                except UnicodeDecodeError:
                    continue
            if text is None:
                text = raw.decode("latin-1", errors="ignore")
            # Regex: allow non-word separators around key and either '=' or ':' as assignment
            m = re.search(r"(?mi)^\s*ALLORA_API_KEY\s*[:=]\s*([^\r\n]+)", text)
            if m:
                candidate = m.group(1).strip().strip('"').strip("'")
                if candidate:
                    os.environ["ALLORA_API_KEY"] = candidate
                    return candidate
        except OSError:
            pass

    if not api_key:
        print(
            f"ERROR: ALLORA_API_KEY not found in environment (.env). Searched: {discovered} (exists={os.path.exists(discovered)}).",
            file=sys.stderr,
        )
        sys.exit(1)
    return api_key.strip()


def _load_pipeline_config(root_dir: str) -> Dict[str, Any]:
    """Load pipeline configuration once for reuse."""
    cfg_path = os.path.join(root_dir, "config", "pipeline.yaml")
    cfg: Dict[str, Any] = {}
    if yaml and os.path.exists(cfg_path):
        try:
            with open(cfg_path, "r", encoding="utf-8") as fh:
                loaded: Any = yaml.safe_load(fh) or {}
            if isinstance(loaded, dict):
                cfg = cast(Dict[str, Any], loaded)
        except (OSError, IOError, UnicodeDecodeError, ValueError, TypeError) as exc:
            print(f"Warning: failed to load config/pipeline.yaml: {exc}")
    return cfg


# --- Submission helpers (integrated from prior submission script) ------------

CHAIN_ID = os.getenv("ALLORA_CHAIN_ID", "allora-testnet-1")
DEFAULT_TOPIC_ID = 67
DEFAULT_RPC = os.getenv("ALLORA_RPC_URL") or os.getenv("ALLORA_NODE") or "https://allora-rpc.testnet.allora.network"


def _derive_rest_base_from_rpc(rpc_url: str) -> str:
    """Best-effort derive REST base URL from an RPC URL.
    Known patterns:
      - https://allora-rpc.testnet.allora.network -> https://allora-api.testnet.allora.network
      - https://allora-rpc.mainnet.allora.network -> https://allora-api.mainnet.allora.network
    Fallback: if ALLORA_REST_URL env var is set, return that; else return the input unchanged.
    """
    env_rest = os.getenv("ALLORA_REST_URL", "").strip()
    if env_rest:
        return env_rest.rstrip('/')
    try:
        u = str(rpc_url or "").strip()
        # Generic replacements for common hostnames
        u2 = (
            u.replace("-rpc.", "-api.")
             .replace("rpc.", "api.")
        )
        return u2.rstrip('/')
    except Exception:
        return str(rpc_url).rstrip('/')


def _atomic_json_write(path: str, payload: Dict[str, Any]) -> None:
    """Atomically write JSON by using a temporary file and replacing the target."""
    tmp = f"{path}.tmp"
    os.makedirs(os.path.dirname(path) or ".", exist_ok=True)
    with open(tmp, "w", encoding="utf-8") as mf:
        json.dump(payload, mf, indent=2, allow_nan=False)
    os.replace(tmp, path)


# Contract schema (reference only, informs validation and helps tooling understand the topic config):
# Expected fields for MsgCreateNewTopic / Topic params
# {
#   creator: string (bech32 wallet address),
#   metadata: string (human-readable description; e.g., "BTC/USD 7d log-return forecaster"),
#   loss_method: string (e.g., "zptae_log10"),
#   epoch_length: int (blocks per epoch),
#   ground_truth_lag: int (epochs; matches forecast horizon),
#   worker_submission_window: int (epochs or blocks; window size for submissions),
#   p_norm: float (e.g., 3.0 for ZPTAE p=3),
#   alpha_regret: float,
#   allow_negative: bool (True for log returns),
#   epsilon: float (small positive, e.g., 1e-12),
#   merit_sortition_alpha: float,
#   active_inferer_quantile: float,
#   active_forecaster_quantile: float,
#   active_reputer_quantile: float
# }

# For Topic 67 (BTC/USD 7d log-returns) we align with the competition rules:
EXPECTED_TOPIC_67: Dict[str, Any] = {
    "topic_id": 67,
    "metadata_substr": ["BTC", "USD", "7", "log"],  # tolerant contains check
    "loss_method": ["zptae_log10", "zptae"],           # accept family name
    "p_norm": 3.0,
    "allow_negative": True,
    # Epoch and lag are chain-specific; we verify presence and positivity and try to infer horizon compatibility
    "require_epoch_length": True,
    "require_ground_truth_lag": True,
    # Submission window must exist and be > 0
    "require_worker_submission_window": True,
}


# Track topic activity state across loop iterations so we can surface transitions loudly
_LAST_TOPIC_ACTIVE_STATE: Optional[bool] = None


def zptae_log10_loss(y_true: List[float], y_pred: List[float], window: int = 100, p: float = 3.0, eps: float = 1e-12) -> Dict[str, float]:
    """Compute Z-transformed Power-Tanh Absolute Error and its log10(mean), with robust fallbacks.

    z = |y - y_hat| / (ref_std + eps), where ref_std is a rolling std with fallbacks.
    ptanh = tanh(z ** p)
    log10_loss = log10(mean(ptanh) + eps)

    If rolling std is unavailable (short series), fill with a positive global std.
    If the final mean is not finite, fall back to MAE-based log10 loss.
    Returns dict with mean_ptanh, log10_loss, mae, and mse for diagnostics.
    """
    a = np.asarray(y_true, dtype=float)
    b = np.asarray(y_pred, dtype=float)
    if a.shape != b.shape or a.size == 0:
        return {"mean_ptanh": float("nan"), "log10_loss": float("nan"), "mae": float("nan"), "mse": float("nan")}

    # Compute reference std: rolling with fallback to global
    try:
        ref_std = pd.Series(a).rolling(window=window, min_periods=max(2, window // 2)).std().to_numpy()
    except (AttributeError, ValueError, RuntimeError):
        ref_std = np.full_like(a, np.nan)

    # Fallback/repair: replace non-finite or non-positive entries with a positive global std
    global_std = float(np.nanstd(a))
    if not np.isfinite(global_std) or global_std <= 0:
        alt = float(np.nanstd(b))
        global_std = alt if (np.isfinite(alt) and alt > 0) else 1.0
    ref_std = np.where(~np.isfinite(ref_std) | (ref_std <= 0), global_std, ref_std)

    # Core ZPTAE computation
    z = np.abs(a - b) / (ref_std + eps)
    pt = np.tanh(np.power(z, float(p)))
    with np.errstate(invalid="ignore"):
        mean_pt = float(np.nanmean(pt))

    # Baseline metrics for fallbacks/telemetry
    mae = float(np.nanmean(np.abs(a - b))) if a.size else float("nan")
    mse = float(np.nanmean((a - b) ** 2)) if a.size else float("nan")

    # Prefer ZPTAE if finite; otherwise fall back to log10(MAE)
    if not np.isfinite(mean_pt):
        l10 = float(np.log10(max(mae, eps))) if np.isfinite(mae) else float("nan")
    else:
        l10 = float(np.log10(max(mean_pt, eps)))

    return {"mean_ptanh": mean_pt, "log10_loss": l10, "mae": mae, "mse": mse}


def _parse_cadence(s: Optional[str]) -> int:
    if not s:
        return 3600
    s2 = s.strip().lower()
    try:
        if s2.endswith("h"):
            return int(float(s2[:-1]) * 3600)
        if s2.endswith("m"):
            return int(float(s2[:-1]) * 60)
        return int(float(s2))
    except (ValueError, TypeError):
        return 3600


def _load_cadence_from_config(root_dir: str) -> int:
    cfg_path = os.path.join(root_dir, "config", "pipeline.yaml")
    if yaml and os.path.exists(cfg_path):
        try:
            with open(cfg_path, "r", encoding="utf-8") as f:
                cfg = yaml.safe_load(f) or {}
            if isinstance(cfg, dict):
                sch = cfg.get("schedule", {}) or {}
                cad = sch.get("cadence")
                return _parse_cadence(cad)
        except (OSError, IOError, ValueError, TypeError):
            return 3600
    return 3600


def _window_start_utc(now: Optional[pd.Timestamp] = None, cadence_s: int = 3600) -> pd.Timestamp:
    # Use timezone-aware UTC now; avoid tz_localize on possibly tz-aware objects
    now_dt = pd.Timestamp.now(tz="UTC") if now is None else pd.Timestamp(now).tz_convert("UTC")
    epoch = int(now_dt.timestamp())
    start_epoch = (epoch // cadence_s) * cadence_s
    return pd.Timestamp(start_epoch, unit="s", tz="UTC")


def _has_submitted_this_hour(log_path: str, window_timestamp: pd.Timestamp) -> bool:
    try:
        if not os.path.exists(log_path):
            return False
        import csv as _csv
        ts_str = window_timestamp.strftime("%Y-%m-%dT%H:%M:%SZ")
        with open(log_path, "r", encoding="utf-8") as fh:
            r = _csv.DictReader(fh)
            for row in r:
                if (row.get("timestamp_utc") or "").strip() == ts_str:
                    if (row.get("success", "").strip().lower() in ("true", "1")):
                        return True
    except (OSError, IOError, ValueError):
        return False
    return False


def _resolve_wallet_for_logging(root_dir: str) -> Optional[str]:
    env_wallet = os.getenv("ALLORA_WALLET_ADDR", "").strip()
    if env_wallet:
        return env_wallet
    # last nonce cache
    try:
        ln_path = os.path.join(root_dir, ".last_nonce.json")
        if os.path.exists(ln_path):
            with open(ln_path, "r", encoding="utf-8") as f:
                j = json.load(f)
            aw = j.get("address")
            if isinstance(aw, str) and aw.strip():
                return aw.strip()
    except (OSError, IOError, json.JSONDecodeError):
        pass
    # from CSV
    try:
        csv_path = os.path.join(root_dir, "submission_log.csv")
        if os.path.exists(csv_path):
            import csv as _csv
            last_wallet: Optional[str] = None
            with open(csv_path, "r", encoding="utf-8") as fh:
                r = _csv.DictReader(fh)
                for row in r:
                    w = (row.get("wallet") or "").strip()
                    if w and w.lower() != "null":
                        last_wallet = w
            return last_wallet
    except (OSError, IOError, ValueError):
        pass
    return None


def _guard_already_submitted_this_window(root_dir: str, cadence_s: int, wallet: Optional[str]) -> bool:
    ws = _window_start_utc(cadence_s=cadence_s)
    lock_path = os.path.join(root_dir, ".submission_lock.json")
    try:
        if os.path.exists(lock_path):
            with open(lock_path, "r", encoding="utf-8") as f:
                j = json.load(f)
            last_ws = j.get("last_window_start")
            last_wallet = j.get("wallet")
            if last_ws:
                try:
                    _t = pd.Timestamp(last_ws)
                    _t = _t.tz_localize("UTC") if getattr(_t, "tzinfo", None) is None else _t.tz_convert("UTC")
                except Exception:
                    _t = None
            else:
                _t = None
            if _t is not None and _t == ws:
                if (not wallet) or (not last_wallet) or (wallet == last_wallet):
                    # Double-check CSV has a success row for this hour; if not, don't block
                    csv_path_chk = os.path.join(root_dir, "submission_log.csv")
                    if _has_submitted_this_hour(csv_path_chk, ws):
                        return True
    except (OSError, IOError, json.JSONDecodeError, ValueError):
        pass
    # CSV success row fast-path
    csv_path = os.path.join(root_dir, "submission_log.csv")
    try:
        if _has_submitted_this_hour(csv_path, ws):
            return True
    except (OSError, IOError, ValueError, RuntimeError, TypeError):  # best-effort
        pass
    return False


def _update_window_lock(root_dir: str, cadence_s: int, wallet: Optional[str]) -> None:
    try:
        ws = _window_start_utc(cadence_s=cadence_s)
        payload = {"last_window_start": ws.strftime("%Y-%m-%dT%H:%M:%SZ"), "wallet": wallet}
        with open(os.path.join(root_dir, ".submission_lock.json"), "w", encoding="utf-8") as f:
            json.dump(payload, f)
    except (OSError, IOError, ValueError, TypeError):
        pass


def _log_submission(
    root_dir: str,
    window_dt_utc: pd.Timestamp,
    topic_id: int,
    value: Optional[float],
    wallet: Optional[str],
    nonce: Optional[int],
    tx_hash: Optional[str],
    success: bool,
    exit_code: int,
    status: str,
    log10_loss: Optional[float] = None,
    score: Optional[float] = None,
    reward: Optional[Any] = None,
) -> None:
    csv_path = os.path.join(root_dir, "submission_log.csv")
    ensure_submission_log_schema(csv_path)
    normalize_submission_log_file(csv_path)
    try:
        # Write a single row in canonical order via dict API
        # Helper to allow a string like "pending" for reward while keeping numerics numeric
        def _num_or_str(x: Any) -> Any:
            if x is None:
                return None
            if isinstance(x, (int, float)):
                try:
                    fx = float(x)
                    return fx if np.isfinite(fx) else None
                except Exception:
                    return None
            if isinstance(x, str):
                s = x.strip()
                if s == "":
                    return None
                # if it's numeric-looking, cast; else leave as string (e.g., "pending")
                try:
                    fx = float(s)
                    return fx if np.isfinite(fx) else s
                except Exception:
                    return s
            return None

        row: Dict[str, Any] = {
            "timestamp_utc": window_dt_utc.strftime("%Y-%m-%dT%H:%M:%SZ"),
            "topic_id": int(topic_id),
            "value": float(value) if value is not None else None,
            "wallet": wallet,
            "nonce": int(nonce) if isinstance(nonce, int) else None,
            "tx_hash": tx_hash,
            "success": bool(success),
            "exit_code": int(exit_code),
            "status": str(status),
            "log10_loss": float(log10_loss) if (log10_loss is not None) else None,
            "score": float(score) if (score is not None) else None,
            "reward": _num_or_str(reward),
        }
        log_submission_row(csv_path, row)
    except (OSError, IOError, ValueError, TypeError, RuntimeError):
        pass


def _current_block_height(timeout: int = 15) -> Optional[int]:
    """Query current block height from the configured RPC via allorad status."""
    cmd = [
        "allorad", "status",
        "--node", str(DEFAULT_RPC),
        "--output", "json",
        "--trace",
    ]
    try:
        cp = subprocess.run(cmd, capture_output=True, text=True, timeout=timeout, check=False)
        out = (cp.stdout or cp.stderr or "").strip()
        j = json.loads(out)
        # common fields: result.sync_info.latest_block_height OR sync_info.latest_block_height
        try:
            h = j.get("result", {}).get("sync_info", {}).get("latest_block_height")
        except Exception:
            h = None
        if h is None:
            h = j.get("sync_info", {}).get("latest_block_height")
        if h is None and isinstance(j, dict):
            # deep search
            def _find_height(obj: Any) -> Optional[int]:
                if isinstance(obj, dict):
                    for k, v in obj.items():
                        if isinstance(v, (dict, list)):
                            r = _find_height(v)
                            if r is not None:
                                return r
                        if k.endswith("latest_block_height") and isinstance(v, (str, int)):
                            try:
                                return int(v)
                            except Exception:
                                return None
                if isinstance(obj, list):
                    for it in obj:
                        r = _find_height(it)
                        if r is not None:
                            return r
                return None
            r = _find_height(j)
            if r is not None:
                return int(r)
        if h is not None:
            return int(h)
    except Exception:
        return None
    return None


# --- Topic lifecycle and emissions params helpers ---------------------------------
def _run_allorad_json(args: List[str], timeout: int = 20) -> Optional[Dict[str, Any]]:
    """Run an allorad CLI query with JSON output, --node and --trace, return parsed JSON or None.
    This is a best-effort helper and will not raise on failures."""
    cmd = ["allorad"] + [str(a) for a in args] + ["--node", str(DEFAULT_RPC), "--output", "json", "--trace"]
    try:
        cp = subprocess.run(cmd, capture_output=True, text=True, timeout=timeout, check=False)
        out = (cp.stdout or cp.stderr or "").strip()
        if not out:
            return None
        try:
            return cast(Dict[str, Any], json.loads(out))
        except Exception:
            # Some builds print JSON to stderr; try swapping
            try:
                return cast(Dict[str, Any], json.loads(cp.stderr or "{}"))
            except Exception:
                return None
    except FileNotFoundError:
        print("Warning: allorad CLI not found; lifecycle checks limited")
        return None
    except Exception:
        return None


def _get_emissions_params() -> Dict[str, Any]:
    j = _run_allorad_json(["q", "emissions", "params"]) or {}
    # Attempt to normalize fields
    out: Dict[str, Any] = {"raw": j}
    # epoch length could be under params.epochLength or similar
    epoch_len = None
    try:
        epoch_len = (
            j.get("params", {}).get("epochLength")
            or j.get("epochLength")
            or j.get("params", {}).get("epoch_length")
            or j.get("epoch_length")
        )
        if epoch_len is not None:
            epoch_len = int(epoch_len)
    except Exception:
        epoch_len = None
    out["epoch_length"] = epoch_len
    # ground truth lag may be in hours; attempt common keys
    gt_lag = None
    try:
        for k in ("groundTruthLag", "ground_truth_lag", "gtLag", "gt_lag"):
            v = (j.get("params", {}) or {}).get(k)
            if v is None:
                v = j.get(k)
            if v is not None:
                gt_lag = int(v)
                break
    except Exception:
        gt_lag = None
    out["ground_truth_lag"] = gt_lag
    return out


def _get_topic_info(topic_id: int) -> Dict[str, Any]:
    """Query topic status/info, normalizing effective_revenue, delegated_stake, reputers_count, weight, last_update."""

    status = _run_allorad_json(["q", "emissions", "topic-status", str(int(topic_id))]) or {}
    info = _run_allorad_json(["q", "emissions", "topic-info", str(int(topic_id))]) or {}
    active_query = _run_allorad_json(["q", "emissions", "is-topic-active", str(int(topic_id))]) or {}
    fee_query = _run_allorad_json(["q", "emissions", "topic-fee-revenue", str(int(topic_id))]) or {}
    stake_query = _run_allorad_json(["q", "emissions", "topic-stake", str(int(topic_id))]) or {}
    fallback_topic: Dict[str, Any] = {}
    if not info:
        fallback_topic = _run_allorad_json(["q", "emissions", "topic", str(int(topic_id))]) or {}

    combined: Dict[str, Any] = {
        "topic_status": status,
        "topic_info": info,
        "topic": fallback_topic,
        "topic_active": active_query,
        "topic_fee": fee_query,
        "topic_stake": stake_query,
    }

    def _deep_find(obj: Any, keys: List[str]) -> Optional[Any]:
        if isinstance(obj, dict):
            for k, v in obj.items():
                if k in keys:
                    return v
                r = _deep_find(v, keys)
                if r is not None:
                    return r
        if isinstance(obj, list):
            for it in obj:
                r = _deep_find(it, keys)
                if r is not None:
                    return r
        return None

    def _to_float(x: Any) -> Optional[float]:
        try:
            f = float(x)
            return f if np.isfinite(f) else None
        except Exception:
            try:
                # parse coin strings like "123uallo"
                s = str(x)
                num = "".join(ch for ch in s if (ch.isdigit() or ch == "."))
                if num:
                    return float(num)
            except Exception:
                return None
        return None

    def _to_bool(x: Any) -> Optional[bool]:
        if isinstance(x, bool):
            return x
        if isinstance(x, (int, float)):
            return bool(x)
        if isinstance(x, str):
            s = x.strip().lower()
            if s in ("true", "1", "yes", "y", "active"):
                return True
            if s in ("false", "0", "no", "n", "inactive"):
                return False
        return None

    eff_rev = _deep_find(combined, ["effective_revenue", "effectiveRevenue", "revenue", "effective"])
    del_stk = _deep_find(
        combined,
        [
            "delegated_stake",
            "delegatedStake",
            "stake_delegated",
            "delegated",
            "delegatedAmount",
            "delegatedStakeAmount",
        ],
    )
    reputer_stake = _deep_find(combined, ["reputer_stake", "reputerStake", "staked_reputers", "reputer_staked"])
    reputers = _deep_find(
        combined,
        [
            "reputers_count",
            "reputersCount",
            "reputers",
            "n_reputers",
            "reputerCount",
            "reputersLength",
        ],
    )
    weight = _deep_find(combined, ["weight", "topic_weight", "score_weight"])
    last_update = _deep_find(combined, ["last_update_height", "lastUpdateHeight", "last_update_time", "lastUpdateTime"])
    active_flag = _deep_find(
        combined,
        [
            "is_topic_active",
            "isTopicActive",
            "is_active",
            "isActive",
            "active",
            "result",
            "value",
            "topic_active",
        ],
    )
    if active_flag is None and active_query not in ({}, None):
        active_flag = active_query

    rep_count: Optional[int] = None
    if isinstance(reputers, (list, tuple, set)):
        rep_count = len(reputers)
    elif reputers not in (None, ""):
        try:
            rep_count = int(str(reputers))
        except Exception:
            try:
                rep_count = int(float(reputers))
            except Exception:
                rep_count = None

    out: Dict[str, Any] = {
        "raw": combined,
        "topic_status_raw": status if status else None,
        "topic_info_raw": info if info else None,
        "topic_fallback_raw": fallback_topic if fallback_topic else None,
        "is_topic_active": _to_bool(active_flag),
        "effective_revenue": _to_float(eff_rev),
        "delegated_stake": _to_float(del_stk),
        "reputer_stake": _to_float(reputer_stake),
        "reputers_count": rep_count,
        "weight": _to_float(weight),
        "last_update": last_update,
    }
    eff = out.get("effective_revenue")
    stk = out.get("delegated_stake") or out.get("reputer_stake")
    if eff is not None and eff > 0 and stk is not None and stk > 0:
        try:
            out["weight_estimate"] = float(stk) ** 0.5 * float(eff) ** 0.5
        except Exception:
            out["weight_estimate"] = None
    else:
        out["weight_estimate"] = None
    return out


def _fetch_topic_config(topic_id: int) -> Dict[str, Any]:
    """Fetch topic configuration fields using multiple queries and normalize keys to expected schema.
    Returns a dict with keys: metadata, loss_method, epoch_length, ground_truth_lag, worker_submission_window,
    p_norm, alpha_regret, allow_negative, epsilon, merit_sortition_alpha,
    active_inferer_quantile, active_forecaster_quantile, active_reputer_quantile
    (fields may be None if not present)."""
    # Try dedicated topic queries first
    j1 = _run_allorad_json(["q", "emissions", "topic", str(int(topic_id))]) or {}
    j2 = _run_allorad_json(["q", "emissions", "topic-info", str(int(topic_id))]) or {}
    merged: Dict[str, Any] = {"a": j1, "b": j2}
    def _deep_find(obj: Any, *names: str) -> Optional[Any]:
        names_l = [n for n in names if n]
        if isinstance(obj, dict):
            for k, v in obj.items():
                if k in names_l:
                    return v
                r = _deep_find(v, *names_l)
                if r is not None:
                    return r
        if isinstance(obj, list):
            for it in obj:
                r = _deep_find(it, *names_l)
                if r is not None:
                    return r
        return None
    def _to_bool(x: Any) -> Optional[bool]:
        if isinstance(x, bool):
            return x
        if isinstance(x, str):
            s = x.strip().lower()
            if s in ("true", "1", "yes", "y"): return True
            if s in ("false", "0", "no", "n"): return False
        return None
    def _to_float(x: Any) -> Optional[float]:
        try:
            f = float(x)
            return f if np.isfinite(f) else None
        except Exception:
            try:
                s = str(x)
                num = "".join(ch for ch in s if (ch.isdigit() or ch == "."))
                return float(num) if num else None
            except Exception:
                return None
    def _to_int(x: Any) -> Optional[int]:
        try:
            return int(str(x))
        except Exception:
            return None
    out: Dict[str, Any] = {
        "metadata": _deep_find(merged, "metadata", "topic_metadata", "desc"),
        "loss_method": _deep_find(merged, "loss_method", "lossMethod", "loss"),
        "epoch_length": _to_int(_deep_find(merged, "epoch_length", "epochLength")),
        "ground_truth_lag": _to_int(_deep_find(merged, "ground_truth_lag", "groundTruthLag")),
        "worker_submission_window": _to_int(_deep_find(merged, "workerSubmissionWindow", "worker_submission_window", "submission_window")),
        "p_norm": _to_float(_deep_find(merged, "p_norm", "pNorm", "pnorm")),
        "alpha_regret": _to_float(_deep_find(merged, "alpha_regret", "alphaRegret")),
        "allow_negative": _to_bool(_deep_find(merged, "allow_negative", "allowNegative")),
        "epsilon": _to_float(_deep_find(merged, "epsilon", "eps", "epsilon_small")),
        "merit_sortition_alpha": _to_float(_deep_find(merged, "merit_sortition_alpha", "meritSortitionAlpha")),
        "active_inferer_quantile": _to_float(_deep_find(merged, "active_inferer_quantile", "activeInfererQuantile")),
        "active_forecaster_quantile": _to_float(_deep_find(merged, "active_forecaster_quantile", "activeForecasterQuantile")),
        "active_reputer_quantile": _to_float(_deep_find(merged, "active_reputer_quantile", "activeReputerQuantile")),
        "raw": merged,
    }
    return out


def _validate_topic_creation_and_funding(topic_id: int, expected: Dict[str, Any]) -> Dict[str, Any]:
    """Validate that the topic exists, has sane parameters aligned with expectations, and is funded.
    Returns a result dict: { ok: bool, funded: bool, mismatches: [..], fields: {..}, info: {..} } and prints concise reasons.
    This is a pre-flight compliance check; we do not tx-create topics here."""
    spec = _fetch_topic_config(topic_id)
    info = _get_topic_info(topic_id)
    mismatches: List[str] = []
    # ID check
    try:
        if int(expected.get("topic_id", topic_id)) != int(topic_id):
            mismatches.append("topic_id_mismatch")
    except Exception:
        pass
    # Metadata contains
    metas = expected.get("metadata_substr") or []
    if metas and isinstance(spec.get("metadata"), str):
        txt = spec.get("metadata") or ""
        for sub in metas:
            if str(sub).lower() not in txt.lower():
                mismatches.append(f"metadata_missing:{sub}")
    # Loss method
    lm_ok = False
    lm = (spec.get("loss_method") or "").lower() if spec.get("loss_method") else ""
    exp_lm: List[str] = [s.lower() for s in (expected.get("loss_method") or [])]
    if lm and exp_lm:
        lm_ok = any(e in lm for e in exp_lm)
        if not lm_ok:
            mismatches.append(f"loss_method:{lm}")
    # p-norm
    pn = spec.get("p_norm")
    if pn is not None and expected.get("p_norm") is not None and abs(float(pn) - float(expected["p_norm"])) > 1e-6:
        mismatches.append(f"p_norm:{pn}")
    # allow_negative
    an = spec.get("allow_negative")
    if an is not None and expected.get("allow_negative") is not None and bool(an) != bool(expected["allow_negative"]):
        mismatches.append(f"allow_negative:{an}")
    # presence checks
    if expected.get("require_epoch_length") and not spec.get("epoch_length"):
        mismatches.append("missing:epoch_length")
    if expected.get("require_ground_truth_lag") and not spec.get("ground_truth_lag"):
        mismatches.append("missing:ground_truth_lag")
    if expected.get("require_worker_submission_window") and not spec.get("worker_submission_window"):
        mismatches.append("missing:worker_submission_window")
    # Funding / incentives check (effective_revenue > 0)
    funded = False
    try:
        eff = info.get("effective_revenue")
        funded = bool(eff is not None and float(eff) > 0.0)
    except Exception:
        funded = False
    ok = (len(mismatches) == 0) and funded
    result = {
        "ok": bool(ok),
        "funded": bool(funded),
        "mismatches": mismatches,
        "fields": spec,
        "info": info,
    }
    return result


def _get_weights_rank(topic_id: int) -> Tuple[Optional[int], Optional[int]]:
    """Return (rank, total) by weight for topic_id if available."""
    j = _run_allorad_json(["q", "emissions", "topics"]) or {}
    # look for a list with items having id and weight
    items: List[Dict[str, Any]] = []
    def _collect(obj: Any):
        nonlocal items
        if isinstance(obj, list):
            for it in obj:
                if isinstance(it, dict) and ("id" in it or "topic_id" in it) and ("weight" in it or "topic_weight" in it):
                    items.append(it)
                else:
                    _collect(it)
        elif isinstance(obj, dict):
            for v in obj.values():
                _collect(v)
    _collect(j)
    if not items:
        return None, None
    def _get_weight(d: Dict[str, Any]) -> float:
        v = d.get("weight") or d.get("topic_weight")
        try:
            return float(v)
        except Exception:
            try:
                s = str(v)
                num = "".join(ch for ch in s if (ch.isdigit() or ch == "."))
                return float(num) if num else 0.0
            except Exception:
                return 0.0
    items_sorted = sorted(items, key=_get_weight, reverse=True)
    total = len(items_sorted)
    rank = None
    for i, it in enumerate(items_sorted, start=1):
        tid = it.get("id") or it.get("topic_id")
        try:
            if int(tid) == int(topic_id):
                rank = i
                break
        except Exception:
            continue
    return (rank, total)


def _get_unfulfilled_nonces_count(topic_id: int) -> Optional[int]:
    j = _run_allorad_json(["q", "emissions", "unfulfilled-nonces", str(int(topic_id))])
    if not j:
        return None
    # Try common shapes
    for k in ("count", "unfulfilled_count", "unfulfilledNonces", "nonces"):
        v = j.get(k)
        if v is not None:
            try:
                if isinstance(v, list):
                    return int(len(v))
                return int(v)
            except Exception:
                continue
    # deep count list length
    def _first_list(o: Any) -> Optional[int]:
        if isinstance(o, list):
            return len(o)
        if isinstance(o, dict):
            for vv in o.values():
                r = _first_list(vv)
                if r is not None:
                    return r
        return None
    return _first_list(j)


def _compute_lifecycle_state(topic_id: int) -> Dict[str, Any]:
    params = _get_emissions_params()
    info = _get_topic_info(topic_id)
    rank, total = _get_weights_rank(topic_id)
    unfulfilled = _get_unfulfilled_nonces_count(topic_id)
    epoch_len = params.get("epoch_length")
    # Active criteria: effective revenue and delegated stake positive; reputers >=1
    eff = info.get("effective_revenue")
    stk = info.get("delegated_stake")
    reps = info.get("reputers_count")
    weight_est = info.get("weight_estimate") or info.get("weight")
    min_weight_env = os.getenv("ALLORA_TOPIC_MIN_WEIGHT", "0")
    try:
        min_weight = max(0.0, float(min_weight_env))
    except Exception:
        min_weight = 0.0

    inactive_reasons: List[str] = []
    inactive_codes: List[str] = []
    if eff is None:
        inactive_reasons.append("fee revenue unavailable")
        inactive_codes.append("effective_revenue_missing")
    elif eff <= 0:
        inactive_reasons.append("fee revenue zero")
        inactive_codes.append("effective_revenue_zero")
    if stk is None:
        inactive_reasons.append("stake unavailable")
        inactive_codes.append("delegated_stake_missing")
    elif stk <= 0:
        inactive_reasons.append("stake too low")
        inactive_codes.append("delegated_stake_non_positive")
    if reps is None:
        inactive_reasons.append("reputers missing")
        inactive_codes.append("reputers_missing")
    elif reps < 1:
        inactive_reasons.append("reputers missing")
        inactive_codes.append("reputers_below_minimum")
    if eff is not None and eff > 0 and stk is not None and stk > 0:
        if weight_est is None:
            inactive_reasons.append("weight unavailable")
            inactive_codes.append("weight_missing")
        elif weight_est <= min_weight:
            inactive_reasons.append("weight below threshold")
            inactive_codes.append("weight_below_minimum")

    is_active = len(inactive_codes) == 0
    # Churnable criteria: at least one epoch elapsed since last update and sufficiently high weight rank
    # We approximate 'since last update' using block height and epoch length if available.
    is_churnable = False
    reason_churn = []
    if epoch_len and isinstance(info.get("last_update"), (int, float, str)):
        try:
            last_up = int(str(info.get("last_update")))
        except Exception:
            last_up = None
        cur_h = _current_block_height() or None
        if last_up is not None and cur_h is not None and cur_h - last_up >= int(epoch_len):
            is_churnable = True
        else:
            reason_churn.append("epoch_not_elapsed")
    else:
        # If we can't determine precisely, remain conservative
        reason_churn.append("missing_epoch_or_last_update")
    # Weight rank gating: require topic to be within top half by weight when available
    if rank is not None and total:
        if rank <= max(1, total // 2):
            pass
        else:
            is_churnable = False
            reason_churn.append(f"low_weight_rank({rank}/{total})")
    # Rewardable: no unfulfilled nonces suggests requests/fulfillments cleared; heuristic
    is_rewardable = (unfulfilled is not None and int(unfulfilled) == 0)
    return {
        "params": params,
        "info": info,
        "weight_rank": rank,
        "weight_total": total,
        "unfulfilled": unfulfilled,
        "is_active": bool(is_active),
        "inactive_reasons": inactive_reasons,
        "inactive_reason_codes": inactive_codes,
        "is_churnable": bool(is_churnable),
        "is_rewardable": bool(is_rewardable),
        "activity_snapshot": {
            "effective_revenue": eff,
            "delegated_stake": stk,
            "reputers_count": reps,
            "weight_estimate": weight_est,
            "min_weight": min_weight,
        },
        "churn_reasons": reason_churn,
    }


def _post_submit_backfill(root_dir: str, tail: int = 20, attempts: int = 3, delay_s: float = 2.0) -> None:
    """After a successful submit, try to backfill score/reward by running tools/refresh_scores.py.
    Non-fatal on failures; best-effort with a few short retries for eventual consistency."""
    try:
        script = os.path.join(root_dir, "tools", "refresh_scores.py")
        if not os.path.exists(script):
            return
        csv_path = os.path.join(root_dir, "submission_log.csv")
        rest_base = _derive_rest_base_from_rpc(DEFAULT_RPC)
        for _ in range(max(1, int(attempts))):
            cmd = [
                sys.executable, script,
                "--csv", csv_path,
                "--rest", str(rest_base),
                "--tail", str(int(tail)),
            ]
            try:
                cp = subprocess.run(cmd, capture_output=True, text=True, timeout=45)
                out = (cp.stdout or cp.stderr or "").strip()
                if out:
                    print(f"[refresh_scores] {out.splitlines()[-1]}")
            except Exception:
                pass
            time.sleep(float(delay_s))
    except Exception:
        # Never raise from a post-submit refresher
        pass

async def _submit_with_sdk(topic_id: int, value: float, api_key: str, timeout_s: int, max_retries: int, root_dir: str, pre_log10_loss: Optional[float]) -> int:
    try:
        from allora_sdk.worker import AlloraWorker as WorkerCls  # type: ignore
    except ImportError as e:
        print("ERROR: allora-sdk is required. Install with 'python -m pip install -U allora-sdk'.", file=sys.stderr)
        print(f"Detail: {e}", file=sys.stderr)
        return 1

    def run_fn(_: int) -> float:
        return float(value)

    cadence_s = _load_cadence_from_config(root_dir)
    attempt = 0
    last_loss: Optional[float] = None
    last_score: Optional[float] = None
    last_reward: Optional[float] = None
    last_status: Optional[str] = None
    last_nonce: Optional[int] = None
    last_tx: Optional[str] = None
    intended_env = os.getenv("ALLORA_WALLET_ADDR", "").strip() or None
    wallet_str: Optional[str] = intended_env

    def _query_ema_score(topic: int, wallet: Optional[str], retries: int = 2, delay_s: float = 2.0, timeout: int = 15) -> Optional[float]:
        """Best-effort query of EMA score via allorad CLI. Returns float or None on failure.
        Tries JSON parsing first, then regex fallback. Retries a couple times for eventual consistency.
        """
        if not wallet:
            return None
        cmd = [
            "allorad", "q", "emissions", "inferer-score-ema", str(int(topic)), str(wallet),
            "--node", str(DEFAULT_RPC), "--chain-id", str(CHAIN_ID), "--output", "json", "--trace",
        ]
        def _try_once() -> Optional[float]:
            try:
                cp = subprocess.run(cmd, capture_output=True, text=True, timeout=timeout)
            except FileNotFoundError:
                return None
            except Exception:
                return None
            out = (cp.stdout or "").strip()
            if cp.returncode != 0 and not out:
                out = (cp.stderr or "").strip()
            # Attempt JSON parse
            try:
                j = json.loads(out)
                def _find_num(obj: Any) -> Optional[float]:
                    if isinstance(obj, (int, float)) and np.isfinite(obj):
                        return float(obj)
                    if isinstance(obj, str):
                        try:
                            v = float(obj)
                            return v if np.isfinite(v) else None
                        except Exception:
                            return None
                    if isinstance(obj, dict):
                        # Prefer known keys
                        for k in ("score", "ema", "score_ema", "inferer_score_ema", "value", "result"):
                            if k in obj:
                                v = _find_num(obj[k])
                                if v is not None:
                                    return v
                        for v in obj.values():
                            r = _find_num(v)
                            if r is not None:
                                return r
                    if isinstance(obj, (list, tuple)):
                        for v in obj:
                            r = _find_num(v)
                            if r is not None:
                                return r
                    return None
                val = _find_num(j)
                if val is not None and np.isfinite(val):
                    return float(val)
            except Exception:
                pass
            # Regex fallback
            m = re.search(r"([-+]?\d*\.?\d+(?:[eE][-+]?\d+)?)", out)
            if m:
                try:
                    v = float(m.group(1))
                    return v if np.isfinite(v) else None
                except Exception:
                    return None
            return None
        # Retry loop
        for i in range(max(1, int(retries) + 1)):
            val = _try_once()
            if val is not None:
                return val
            try:
                time.sleep(float(delay_s))
            except Exception:
                pass
        return None

    def _query_reward_for_tx(wallet: Optional[str], tx_hash: Optional[str], denom_hint: Optional[str] = None, retries: int = 2, delay_s: float = 2.0, timeout: int = 20) -> Optional[float]:
        """Query the transaction by hash and extract reward tokens received by the wallet.
        Heuristics:
          - Inspect transfer/coin_received events with recipient==wallet
          - Parse amounts like '123uallo' (Cosmos SDK coin string), sum matching 'allo' denoms
          - Convert micro-denoms (prefix 'u') to base by dividing by 1e6
        Returns amount in base units (e.g., ALLO), or None if not found yet.
        """
        if not wallet or not tx_hash:
            return None
        cmd = ["allorad", "q", "tx", str(tx_hash), "--node", str(DEFAULT_RPC), "--output", "json", "--trace"]

        def _parse_amounts(s: str) -> float:
            # Supports comma-separated coins
            total = 0.0
            for part in re.split(r"[,\s]+", s.strip()):
                if not part:
                    continue
                m = re.match(r"^([0-9]+)([a-zA-Z/\.]+)$", part)
                if not m:
                    # Try float amount then unit
                    m2 = re.match(r"^([0-9]*\.?[0-9]+)([a-zA-Z/\.]+)$", part)
                    if not m2:
                        continue
                    amt = float(m2.group(1))
                    unit = m2.group(2)
                else:
                    amt = float(m.group(1))
                    unit = m.group(2)
                unit_low = unit.lower()
                if denom_hint and denom_hint.lower() in unit_low:
                    scale = 1e6 if unit_low.startswith("u") else 1.0
                    total += (amt / scale)
                elif "allo" in unit_low:
                    scale = 1e6 if unit_low.startswith("u") else 1.0
                    total += (amt / scale)
            return total

        def _try_once() -> Optional[float]:
            try:
                cp = subprocess.run(cmd, capture_output=True, text=True, timeout=timeout)
            except FileNotFoundError:
                return None
            except Exception:
                return None
            out = (cp.stdout or "").strip()
            if not out:
                out = (cp.stderr or "").strip()
            try:
                j = json.loads(out)
            except Exception:
                # regex amount fallback if any
                return None
            # Cosmos tx JSON usually has logs -> [ { events: [ {type, attributes:[{key,value}]} ] } ]
            try:
                logs = j.get("logs") or []
                acc = 0.0
                for lg in logs:
                    events = lg.get("events") or []
                    for ev in events:
                        et = (ev.get("type") or "").lower()
                        attrs = ev.get("attributes") or []
                        # Build a small dict of attributes
                        ad: Dict[str, List[str]] = {}
                        for a in attrs:
                            k = str(a.get("key", "")).lower()
                            v = str(a.get("value", ""))
                            ad.setdefault(k, []).append(v)
                        recipients = [r for r in ad.get("recipient", []) if r]
                        amounts = ad.get("amount", [])
                        # Both transfer and coin_received are relevant in Cosmos
                        if (et in ("transfer", "coin_received") or "reward" in et) and recipients:
                            if wallet in recipients:
                                for am in amounts:
                                    acc += _parse_amounts(am)
                if acc > 0:
                    return float(acc)
            except Exception:
                return None
            return None

        for _ in range(max(1, int(retries) + 1)):
            val = _try_once()
            if val is not None:
                return val
            try:
                time.sleep(float(delay_s))
            except Exception:
                pass
        return None

    while attempt <= max_retries:
        attempt += 1
        try:
            import inspect as _inspect
            sig = _inspect.signature(WorkerCls.__init__)
            param_names = set(sig.parameters.keys())
            kwargs: Dict[str, Any] = {"run": run_fn, "api_key": api_key, "topic_id": topic_id}
            if "chain_id" in param_names:
                kwargs["chain_id"] = CHAIN_ID
            if "rpc_url" in param_names:
                kwargs["rpc_url"] = DEFAULT_RPC
            elif "node" in param_names:
                kwargs["node"] = DEFAULT_RPC
            worker = WorkerCls(**kwargs)
        except TypeError:
            worker = WorkerCls(run_fn, api_key=api_key, topic_id=topic_id)
        except (RuntimeError, ValueError, OSError, AttributeError) as e:
            msg = str(e)
            print(f"ERROR: SDK worker initialization failed: {msg}", file=sys.stderr)
            ws = _window_start_utc(cadence_s=cadence_s)
            _log_submission(root_dir, ws, topic_id, value, wallet_str, None, None, False, 1, f"sdk_init_error: {msg}")
            if attempt <= max_retries:
                await asyncio.sleep(3.0)
                continue
            return 1

        # Best-effort: attach forecast elements if the SDK supports it via attributes/methods (XGB-only policy)
        try:
            art_dir = os.path.join(root_dir, "data", "artifacts")
            lf_path = os.path.join(art_dir, "live_forecast.json")
            forecast_elements: List[Dict[str, str]] = []
            extra_payload: Dict[str, Any] = {}
            intended_env = os.getenv("ALLORA_WALLET_ADDR", "").strip() or None
            if os.path.exists(lf_path):
                with open(lf_path, "r", encoding="utf-8") as lf:
                    meta = json.load(lf) or {}
                # Prefer xgb prediction and derive forecast=5%*abs(xgb)
                mp = cast(Dict[str, Any], meta.get("member_preds") or {})
                xgb_raw = mp.get("xgb")
                if xgb_raw is not None:
                    try:
                        xgb_val = float(xgb_raw)
                        fval = 0.05 * abs(xgb_val)
                        forecast_elements.append({"inferer": str(intended_env or ""), "value": str(fval)})
                    except Exception:
                        pass
                extra_payload = {
                    "as_of": meta.get("as_of"),
                    "topic_id": meta.get("topic_id"),
                    "weights": meta.get("weights"),
                    "member_preds": meta.get("member_preds"),
                }
            if forecast_elements:
                # Try common attribute names
                for attr in ("forecast_elements", "forecast", "_forecast_elements", "forecastElements"):
                    try:
                        setattr(worker, attr, forecast_elements)
                    except Exception:
                        continue
                # Try common setter methods
                for mname in ("set_forecast_elements", "set_forecast", "update_forecast", "attach_forecast"):
                    try:
                        m = getattr(worker, mname, None)
                        if callable(m):
                            m(forecast_elements)
                    except Exception:
                        continue
                # Attach extra_data/proof when possible
                try:
                    blob = json.dumps(extra_payload, separators=(",", ":")).encode("utf-8")
                except Exception:
                    blob = b""
                for attr in ("extra_data", "_extra_data", "forecast_extra_data"):
                    try:
                        setattr(worker, attr, blob)
                    except Exception:
                        continue
                for attr in ("proof", "_proof"):
                    try:
                        setattr(worker, attr, "")
                    except Exception:
                        continue
        except Exception:
            pass

        # Resolve wallet address for logging
        wallet_address = None
        for attr in ("wallet_address", "address", "wallet"):
            try:
                wallet_address = getattr(worker, attr, None)
                if isinstance(wallet_address, dict):
                    wallet_address = wallet_address.get("address")
                if isinstance(wallet_address, str) and wallet_address:
                    break
            except AttributeError:
                continue
        if intended_env and wallet_address and intended_env != wallet_address:
            print("Warning: ALLORA_WALLET_ADDR differs from SDK wallet; signing uses SDK key.", file=sys.stderr)
        wallet_str = wallet_address if isinstance(wallet_address, str) and wallet_address else intended_env
        print(f"Worker target chain_id={CHAIN_ID} rpc={DEFAULT_RPC}")

        loop = asyncio.get_running_loop()
        not_whitelisted = asyncio.Event()
        success_event = asyncio.Event()
        shared_success: Dict[str, Any] = {"nonce": None, "tx": None}

        class _WLHandler(logging.Handler):
            def emit(self, record: logging.LogRecord) -> None:
                try:
                    msg = record.getMessage()
                except (ValueError, TypeError, AttributeError):
                    msg = str(record.msg)
                low = str(msg).lower()
                if "not whitelisted" in low:
                    try:
                        loop.call_soon_threadsafe(not_whitelisted.set)
                    except RuntimeError:
                        pass
                if "successfully submitted" in low:
                    m = re.search(r"nonce[\s:=]+(\d+)", str(msg), flags=re.IGNORECASE)
                    if m:
                        shared_success["nonce"] = int(m.group(1))
                if "transaction hash" in low:
                    m = re.search(r"([0-9A-Fa-f]{64})", str(msg))
                    if m:
                        shared_success["tx"] = m.group(1)
                        loop.call_soon_threadsafe(success_event.set)

        sdk_logger = logging.getLogger("allora_sdk")
        worker_logger = logging.getLogger("allora_sdk.worker")
        wl_handler = _WLHandler()
        sdk_logger.addHandler(wl_handler)
        worker_logger.addHandler(wl_handler)
        for lg in (sdk_logger, worker_logger):
            if lg.level > logging.INFO:
                lg.setLevel(logging.INFO)

        async def _pump(gen: Any, out_queue: "asyncio.Queue[Any]") -> None:
            try:
                async for item in gen:
                    await out_queue.put(item)
            except asyncio.CancelledError:
                return
            except (RuntimeError, ValueError) as _e:
                await out_queue.put(_e)

        gen = None
        task = None
        try:
            gen = worker.run()
            q: "asyncio.Queue[Any]" = asyncio.Queue()
            task = asyncio.create_task(_pump(gen, q))
            try:
                while True:
                    wait_timeout = None
                    if timeout_s and timeout_s > 0:
                        # No precise remaining calc needed; rely on queue timeout
                        wait_timeout = timeout_s
                    done, _ = await asyncio.wait({asyncio.create_task(q.get()), asyncio.create_task(not_whitelisted.wait()), asyncio.create_task(success_event.wait())}, timeout=wait_timeout, return_when=asyncio.FIRST_COMPLETED)
                    if not done:
                        # timed out overall
                        ws = _window_start_utc(cadence_s=cadence_s)
                        _log_submission(root_dir, ws, topic_id, value, wallet_str, last_nonce, last_tx, False, 2, "timeout", last_loss, last_score, last_reward)
                        return 2
                    for fut in done:
                        try:
                            res = fut.result()
                        except (RuntimeError, ValueError) as e_done:
                            print(f"Worker error: {e_done}", file=sys.stderr)
                            continue
                        if success_event.is_set():
                            try:
                                n = shared_success.get("nonce")
                                t = shared_success.get("tx")
                                if t:
                                    if n is not None:
                                        try:
                                            with open(os.path.join(root_dir, ".last_nonce.json"), "w", encoding="utf-8") as f:
                                                json.dump({"topic_id": topic_id, "nonce": int(n), "address": wallet_str, "ts": int(time.time())}, f)
                                        except (OSError, IOError, ValueError, TypeError):
                                            pass
                                    ws = _window_start_utc(cadence_s=cadence_s)
                                    # Populate EMA score and reward if not already provided by SDK
                                    score_final = last_score
                                    if score_final is None:
                                        score_final = _query_ema_score(topic_id, wallet_str)
                                    reward_final = last_reward
                                    if reward_final is None:
                                        reward_final = _query_reward_for_tx(wallet_str, str(t)) or "pending"
                                    _log_submission(root_dir, ws, topic_id, value, wallet_str, int(n) if isinstance(n, int) else last_nonce, str(t), True, 0, last_status or "submitted", last_loss if last_loss is not None else pre_log10_loss, score_final, reward_final)
                                    return 0
                            except (OSError, IOError, ValueError, TypeError, RuntimeError):
                                pass
                        if (res is True or res is None) and not_whitelisted.is_set():
                            ws = _window_start_utc(cadence_s=cadence_s)
                            _log_submission(root_dir, ws, topic_id, value, wallet_str, None, None, False, 3, "not_whitelisted")
                            return 3
                        result = res
                        if isinstance(result, Exception):
                            msg = str(result)
                            low = msg.lower()
                            if "not whitelisted" in low:
                                ws = _window_start_utc(cadence_s=cadence_s)
                                _log_submission(root_dir, ws, topic_id, value, wallet_str, None, None, False, 3, "not_whitelisted")
                                return 3
                            if "cannot update ema more than once per window" in low:
                                # Treat as duplicate-success for logging purposes
                                ws = _window_start_utc(cadence_s=cadence_s)
                                loss_to_log = last_loss if (last_loss is not None) else pre_log10_loss
                                _log_submission(root_dir, ws, topic_id, value, wallet_str, last_nonce, last_tx, False, 0, "duplicate_window", loss_to_log, last_score, last_reward)
                                try:
                                    _update_window_lock(root_dir, cadence_s, wallet_str)
                                except Exception:
                                    pass
                                return 0
                            else:
                                print(f"Worker error: {msg}", file=sys.stderr)
                                continue
                        nonce = None
                        tx = None
                        loss = None
                        sc = None
                        rew = None
                        status = None
                        if isinstance(result, dict):
                            d = cast(Dict[str, Any], result)
                            # direct
                            nonce = d.get("nonce") or d.get("windowNonce")
                            tx = d.get("tx_hash") or d.get("txHash") or d.get("transactionHash") or d.get("hash")
                            status = d.get("status") or d.get("message")
                            loss = d.get("log10_loss") or d.get("loss")
                            sc = d.get("score") or d.get("latest_score")
                            rew = d.get("reward") or d.get("rewards")
                            if isinstance(nonce, int):
                                last_nonce = nonce
                            if isinstance(tx, str) and tx:
                                last_tx = tx
                            if isinstance(status, str) and status:
                                last_status = status
                            if loss is not None:
                                try:
                                    last_loss = float(loss)
                                except (ValueError, TypeError):
                                    pass
                            if sc is not None:
                                try:
                                    last_score = float(sc)
                                except (ValueError, TypeError):
                                    pass
                            if rew is not None:
                                try:
                                    last_reward = float(rew)
                                except (ValueError, TypeError):
                                    pass
                            if isinstance(status, str) and ("not whitelisted" in status.lower()):
                                ws = _window_start_utc(cadence_s=cadence_s)
                                _log_submission(root_dir, ws, topic_id, value, wallet_str, None, None, False, 3, "not_whitelisted")
                                return 3
                        if not_whitelisted.is_set():
                            ws = _window_start_utc(cadence_s=cadence_s)
                            _log_submission(root_dir, ws, topic_id, value, wallet_str, None, None, False, 3, "not_whitelisted")
                            return 3
                        if tx:
                            ws = _window_start_utc(cadence_s=cadence_s)
                            # If SDK didn't include a score/reward, try querying the chain
                            score_final2 = sc if sc is not None else last_score
                            if score_final2 is None:
                                score_final2 = _query_ema_score(topic_id, wallet_str)
                            reward_final2: Any = rew if rew is not None else last_reward
                            if reward_final2 is None:
                                reward_final2 = _query_reward_for_tx(wallet_str, str(tx)) or "pending"
                            _log_submission(root_dir, ws, topic_id, value, wallet_str, int(nonce) if nonce is not None else last_nonce, str(tx), True, 0, status or last_status or "submitted", (loss if loss is not None else (last_loss if last_loss is not None else pre_log10_loss)), score_final2, reward_final2)
                            return 0
                        else:
                            continue
            finally:
                task.cancel()
                try:
                    await task
                except asyncio.CancelledError:
                    pass
        except asyncio.CancelledError:
            ws = _window_start_utc(cadence_s=cadence_s)
            _log_submission(root_dir, ws, topic_id, value, wallet_str, last_nonce, last_tx, False, 2, "cancelled", last_loss, last_score, last_reward)
            return 2
        except (RuntimeError, ValueError, OSError, TimeoutError) as e:
            msg = str(e)
            if "cannot update ema more than once per window" in msg.lower():
                ws = _window_start_utc(cadence_s=cadence_s)
                # If SDK didn't provide a loss, fall back to precomputed metric for traceability
                loss_to_log = last_loss if (last_loss is not None) else pre_log10_loss
                _log_submission(root_dir, ws, topic_id, value, wallet_str, last_nonce, last_tx, False, 0, "duplicate_window", loss_to_log, last_score, last_reward)
                # Ensure any background polling task is cancelled before exiting
                try:
                    if task is not None:
                        task.cancel()
                        await asyncio.sleep(0)  # yield to cancellation
                except Exception:
                    pass
                try:
                    _update_window_lock(root_dir, cadence_s, wallet_str)
                except Exception:
                    pass
                return 0
            if "not whitelisted" in msg.lower():
                ws = _window_start_utc(cadence_s=cadence_s)
                _log_submission(root_dir, ws, topic_id, value, wallet_str, last_nonce, last_tx, False, 3, "not_whitelisted", last_loss, last_score, last_reward)
                return 3
            print(f"ERROR: SDK submission failed: {msg}", file=sys.stderr)
            ws = _window_start_utc(cadence_s=cadence_s)
            _log_submission(root_dir, ws, topic_id, value, wallet_str, last_nonce, last_tx, False, 1, f"sdk_error: {msg}", last_loss, last_score, last_reward)
        if attempt <= max_retries:
            await asyncio.sleep(3.0)
    ws = _window_start_utc(cadence_s=cadence_s)
    _log_submission(root_dir, ws, topic_id, value, wallet_str, last_nonce, last_tx, False, 2, "timeout", last_loss, last_score, last_reward)
    return 2


async def _submit_with_client_xgb(topic_id: int, xgb_val: float, root_dir: str, pre_log10_loss: Optional[float], force_submit: bool = False) -> int:
    """Submit using emissions client and ONLY xgb prediction for both inference and forecast.
    - inference.value := xgb_val (already computed live prediction)
    - forecast.value := 0.05 * abs(xgb_val) (dummy uncertainty)
    Ensures forecast is non-null without relying on artifacts on disk.
    """
    # Forecast value: ±5% dummy variance (use magnitude)
    try:
        xgb_val = float(xgb_val)
    except Exception:
        print("ERROR: live xgb value is not numeric", file=sys.stderr)
        ws = _window_start_utc(cadence_s=_load_cadence_from_config(root_dir))
        _log_submission(root_dir, ws, topic_id, None, _resolve_wallet_for_logging(root_dir), None, None, False, 1, "xgb_not_numeric", pre_log10_loss)
        return 1
    forecast_val = 0.05 * abs(xgb_val)

    # Resolve wallet (env/log placeholder until we construct LocalWallet below)
    wallet = os.getenv("ALLORA_WALLET_ADDR", "").strip() or _resolve_wallet_for_logging(root_dir)

    # Resolve nonce helpers. We'll poll for the worker window to open via can-submit,
    # then select the fresh unfulfilled nonce for this topic. Fallback to current height.
    def _query_unfulfilled_nonce(topic: int, wal: Optional[str], timeout: int = 20) -> Optional[int]:
        cmd = [
            "allorad", "q", "emissions", "unfulfilled-worker-nonces", str(int(topic)),
            "--node", str(DEFAULT_RPC), "--output", "json", "--trace",
        ]
        try:
            cp = subprocess.run(cmd, capture_output=True, text=True, timeout=timeout)
        except FileNotFoundError:
            return None
        except Exception:
            return None
        out = (cp.stdout or cp.stderr or "").strip()
        try:
            j = json.loads(out)
        except Exception:
            # Try to extract first integer-looking nonce
            m = re.search(r"\b(\d{6,})\b", out)
            return int(m.group(1)) if m else None
        # Heuristic: look for fields like nonces, block_heights, or wallet-keyed maps
        # Prefer entries for our wallet when present
        def _find_nonces(obj: Any) -> List[int]:
            res: List[int] = []
            if isinstance(obj, dict):
                for k, v in obj.items():
                    kl = str(k).lower()
                    if kl in ("nonces", "block_heights", "heights") and isinstance(v, (list, tuple)):
                        for it in v:
                            try:
                                res.append(int(it))
                            except Exception:
                                continue
                    # Sometimes structure is {wallet: [nonces]}
                    try:
                        if isinstance(v, (list, tuple)) and wal and (wal in str(k)):
                            for it in v:
                                try:
                                    res.append(int(it))
                                except Exception:
                                    continue
                    except Exception:
                        pass
                    res.extend(_find_nonces(v))
            elif isinstance(obj, list):
                for it in obj:
                    res.extend(_find_nonces(it))
            return res
        arr = _find_nonces(j)
        if arr:
            # choose the most recent (max)
            try:
                return max(int(x) for x in arr)
            except Exception:
                return None
        return None

    def _query_topic_last_worker_commit_nonce(topic: int, timeout: int = 15) -> Optional[int]:
        cmd = [
            "allorad", "q", "emissions", "topic-last-worker-commit", str(int(topic)),
            "--node", str(DEFAULT_RPC), "--output", "json", "--trace",
        ]
        try:
            cp = subprocess.run(cmd, capture_output=True, text=True, timeout=timeout)
        except FileNotFoundError:
            return None
        except Exception:
            return None
        out = (cp.stdout or cp.stderr or "").strip()
        try:
            j = json.loads(out)
        except Exception:
            return None
        try:
            n = j.get("last_commit", {}).get("nonce", {}).get("block_height")
            return int(n) if n is not None else None
        except Exception:
            return None

    def _can_submit_worker_payload(topic: int, wal: Optional[str], timeout: int = 10) -> Optional[bool]:
        if not wal:
            return None
        cmd = [
            "allorad", "q", "emissions", "can-submit-worker-payload", str(int(topic)), str(wal),
            "--node", str(DEFAULT_RPC), "--chain-id", str(CHAIN_ID), "--output", "json", "--trace",
        ]
        try:
            cp = subprocess.run(cmd, capture_output=True, text=True, timeout=timeout)
        except FileNotFoundError:
            return None
        except Exception:
            return None
        out = (cp.stdout or cp.stderr or "").strip()
        try:
            j = json.loads(out)
            # Expected key: can_submit_worker_payload: true/false
            for k in ("can_submit_worker_payload", "canSubmit", "result", "value"):
                if k in j:
                    v = j.get(k)
                    if isinstance(v, bool):
                        return v
                    if isinstance(v, str):
                        vl = v.strip().lower()
                        if vl in ("true", "1", "yes"):
                            return True
                        if vl in ("false", "0", "no"):
                            return False
        except Exception:
            # Regex fallback
            m = re.search(r"true|false|1|0", out, flags=re.IGNORECASE)
            if m:
                s = m.group(0).lower()
                return s in ("true", "1")
        return None

    # Build REST clients and wallet first so we can derive the authoritative wallet address
    try:
        # Imports based on current installed SDK
        from allora_sdk.rpc_client.client_emissions import EmissionsTxs  # type: ignore
        from allora_sdk.rpc_client.config import AlloraNetworkConfig  # type: ignore
        from allora_sdk.rpc_client.tx_manager import TxManager  # type: ignore
        from allora_sdk.rest.cosmos_tx_v1beta1_rest_client import CosmosTxV1Beta1RestServiceClient  # type: ignore
        from allora_sdk.rest.cosmos_auth_v1beta1_rest_client import CosmosAuthV1Beta1RestQueryClient  # type: ignore
        from allora_sdk.rest.cosmos_bank_v1beta1_rest_client import CosmosBankV1Beta1RestQueryClient  # type: ignore
        from cosmpy.aerial.wallet import LocalWallet  # type: ignore

        # Resolve mnemonic from .allora_key (same file the worker uses)
        key_path = os.path.join(root_dir, ".allora_key")
        if not os.path.exists(key_path):
            raise RuntimeError(".allora_key not found; cannot construct LocalWallet for client submission")
        with open(key_path, "r", encoding="utf-8") as kf:
            mnemonic = kf.read().strip()
        if not mnemonic or len(mnemonic.split()) < 12:
            raise RuntimeError("Invalid mnemonic in .allora_key")

        wallet_obj = LocalWallet.from_mnemonic(mnemonic, prefix="allo")
        # Try to get canonical address string from wallet_obj if available
        try:
            wal_addr = getattr(wallet_obj, "address", None)
            if callable(wal_addr):
                wal_addr = wal_addr()  # some versions expose address() method
            if isinstance(wal_addr, str) and wal_addr:
                wallet = wal_addr
        except Exception:
            pass

        # Build REST clients against the REST base URL (not RPC)
        base_url = _derive_rest_base_from_rpc(DEFAULT_RPC)
        tx_client = CosmosTxV1Beta1RestServiceClient(base_url)
        auth_client = CosmosAuthV1Beta1RestQueryClient(base_url)
        bank_client = CosmosBankV1Beta1RestQueryClient(base_url)

        # Network config (fee params, chain id)
        if str(CHAIN_ID) == "allora-testnet-1":
            net_cfg = AlloraNetworkConfig.testnet()
        elif str(CHAIN_ID) == "allora-mainnet-1":
            net_cfg = AlloraNetworkConfig.mainnet()
        else:
            # Custom with provided CHAIN_ID; fallback to testnet fee params
            net_cfg = AlloraNetworkConfig(
                chain_id=str(CHAIN_ID),
                # Use REST base URL directly; some SDKs expect a gRPC-like string but TxManager relies on REST clients passed above
                url=base_url,
                websocket_url=None,
                fee_denom="uallo",
                fee_minimum_gas_price=10.0,
            )

        # Construct TxManager and EmissionsTxs
        tm = TxManager(wallet=wallet_obj, tx_client=tx_client, auth_client=auth_client, bank_client=bank_client, config=net_cfg)
        # Prefer block broadcast to get a synchronous tx response containing txhash; try multiple variants for compatibility
        def _try_set_bcast(mode: str) -> None:
            try:
                if hasattr(tm, "set_broadcast_mode") and callable(getattr(tm, "set_broadcast_mode")):
                    tm.set_broadcast_mode(mode)  # type: ignore
                elif hasattr(tm, "broadcast_mode"):
                    setattr(tm, "broadcast_mode", mode)
            except Exception:
                pass
        for m in ("block", "BROADCAST_MODE_BLOCK"):
            _try_set_bcast(m)
        # Best-effort fee defaults if supported
        for attr, val in (("gas_limit", 300000), ("gas_price", 10.0)):
            try:
                if hasattr(tm, attr):
                    setattr(tm, attr, val)  # type: ignore
            except Exception:
                pass
        txs = EmissionsTxs(tm)
    except Exception as e:
        print(f"ERROR: client-based xgb submit failed: {e}", file=sys.stderr)
        ws = _window_start_utc(cadence_s=_load_cadence_from_config(root_dir))
        _log_submission(root_dir, ws, topic_id, xgb_val if 'xgb_val' in locals() else None, wallet, None, None, False, 1, "client_submit_exception", pre_log10_loss)
        return 1

    # Wait for the worker window to open (up to ~90s), then choose the freshest nonce
    wait_deadline = time.time() + 90.0
    chosen_nonce: Optional[int] = None
    while time.time() < wait_deadline:
        can_sub = _can_submit_worker_payload(int(topic_id), wallet)
        unf = _query_unfulfilled_nonce(int(topic_id), wallet)
        # Prefer explicit unfulfilled nonce when present
        if isinstance(unf, int) and unf > 0:
            chosen_nonce = int(unf)
            break
        # If we can submit but unfulfilled list isn't populated yet, use current height
        if can_sub is True:
            h = _current_block_height()
            if isinstance(h, int) and h > 0:
                chosen_nonce = int(h)
                break
        # Sleep briefly before polling again
        try:
            await asyncio.sleep(2.0)
        except Exception:
            time.sleep(2.0)

    # Final fallback: last worker commit nonce or current height
    if chosen_nonce is None:
        chosen_nonce = (
            _query_unfulfilled_nonce(int(topic_id), wallet)
            or _current_block_height()
            or _query_topic_last_worker_commit_nonce(int(topic_id))
            or 0
        )
    nonce_h = int(chosen_nonce or 0)
    if nonce_h <= 0:
        print("Warning: could not resolve a valid worker nonce; submission may fail", file=sys.stderr)

    # Build forecast elements and extra data
    forecast_elements = [{"inferer": str(wallet or ""), "value": str(forecast_val)}]
    extra_payload = {
        "policy": "xgb_only",
        "note": "forecast=5pct_abs(xgb)",
    }
    try:
        extra_data = json.dumps(extra_payload, separators=(",", ":")).encode("utf-8")
    except Exception:
        extra_data = b""

    # Perform async insert and wait for inclusion (TxManager returns a PendingTx)
    try:
        # Some SDK versions require different broadcast modes; try a few if txhash isn't returned
        tx_hash = None
        last_tx_resp: Any = None
        def _extract_tx_hash(obj: Any, depth: int = 0) -> Optional[str]:
            if obj is None or depth > 3:
                return None
            for key in ("txhash", "hash", "tx_hash"):
                try:
                    if isinstance(obj, dict) and key in obj and isinstance(obj[key], str) and len(obj[key]) >= 64:
                        return obj[key]
                    if hasattr(obj, key):
                        val = getattr(obj, key)
                        if isinstance(val, str) and len(val) >= 64:
                            return val
                except Exception:
                    pass
            try:
                if isinstance(obj, dict) and "tx_response" in obj:
                    r = _extract_tx_hash(obj["tx_response"], depth + 1)
                    if r:
                        return r
            except Exception:
                pass
            try:
                if hasattr(obj, "tx_response"):
                    r = _extract_tx_hash(getattr(obj, "tx_response"), depth + 1)
                    if r:
                        return r
            except Exception:
                pass
            try:
                s = str(obj)
                m = re.search(r"\b([0-9A-Fa-f]{64})\b", s)
                if m:
                    return m.group(1)
            except Exception:
                pass
            return None

        broadcast_modes_to_try = ["block", "BROADCAST_MODE_BLOCK", "sync", "BROADCAST_MODE_SYNC"]
        for bmode in broadcast_modes_to_try:
            # Switch mode if possible
            try:
                if hasattr(tm, "set_broadcast_mode") and callable(getattr(tm, "set_broadcast_mode")):
                    tm.set_broadcast_mode(bmode)  # type: ignore
                elif hasattr(tm, "broadcast_mode"):
                    setattr(tm, "broadcast_mode", bmode)
            except Exception:
                pass
            # SDKs have varied argument names across versions.
            # Try with forecast_elements first; if signature mismatch, retry with forecast.
            try:
                try:
                    pending = await txs.insert_worker_payload(
                        topic_id=int(topic_id),
                        inference_value=str(xgb_val),
                        nonce=int(nonce_h),
                        forecast_elements=forecast_elements,
                        extra_data=extra_data,
                        proof="",
                    )
                except TypeError:
                    pending = await txs.insert_worker_payload(
                        topic_id=int(topic_id),
                        inference_value=str(xgb_val),
                        nonce=int(nonce_h),
                        forecast=forecast_elements,
                        extra_data=extra_data,
                        proof="",
                    )
                try:
                    last_tx_resp = await pending
                    tx_hash = _extract_tx_hash(last_tx_resp)
                except Exception:
                    # If wait failed, try to extract from pending or manager state
                    try:
                        tx_hash = tx_hash or getattr(pending, "last_tx_hash", None)
                    except Exception:
                        pass
                    try:
                        tx_hash = tx_hash or _extract_tx_hash(getattr(pending, "tx_response", None))
                    except Exception:
                        pass
                    try:
                        mgr = getattr(txs, "tx_manager", None)
                        if mgr is not None:
                            tx_hash = tx_hash or _extract_tx_hash(mgr)
                    except Exception:
                        pass
            except Exception:
                # Try next mode
                tx_hash = None
            # Stop if we have a hash
            if tx_hash:
                break
        nonce_out: Optional[int] = int(nonce_h) if nonce_h else None

        # Enrich: attempt to extract EMA score and reward from the committed tx, else fall back to queries
        def _parse_float_any(x: Any) -> Optional[float]:
            try:
                v = float(x)
                return v if np.isfinite(v) else None
            except Exception:
                return None

        def _extract_from_tx_json(txj: Dict[str, Any]) -> Tuple[Optional[float], Optional[float]]:
            """Parse Cosmos tx JSON for EMA score and rewards.
            Searches logs[].events for EventEMAScoresSet and transfer events.
            """
            score_val: Optional[float] = None
            reward_amt: Optional[float] = None
            logs = txj.get("logs") or []
            # Some RPCs return stringified raw_log; ignore that path here
            for lg in logs:
                events = lg.get("events") or []
                for ev in events:
                    et = str(ev.get("type", "")).lower()
                    attrs = ev.get("attributes") or []
                    # EMA score event
                    if "eventemascoresset" in et or "emascore" in et or "score" in et:
                        for a in attrs:
                            k = str(a.get("key", "")).lower()
                            if k in ("scores", "inferer_scores", "infererscores", "ema_scores", "emascores"):
                                val = a.get("value")
                                try:
                                    arr = json.loads(val)
                                    if isinstance(arr, list) and arr:
                                        sv = _parse_float_any(arr[0])
                                        if sv is not None:
                                            score_val = sv
                                except Exception:
                                    m = re.search(r"([-+]?\d*\.?\d+(?:[eE][-+]?\d+)?)", str(val))
                                    if m:
                                        sv = _parse_float_any(m.group(1))
                                        if sv is not None:
                                            score_val = sv
                    # reward detection via coin_received/transfer with recipient==wallet
                    if et in ("coin_received", "transfer"):
                        ad: Dict[str, List[str]] = {}
                        for a in attrs:
                            k = str(a.get("key", "")).lower(); v = str(a.get("value", ""))
                            ad.setdefault(k, []).append(v)
                        recips = [r for r in ad.get("receiver", []) + ad.get("recipient", []) if r]
                        if wallet and wallet in recips:
                            for am in ad.get("amount", []):
                                for part in re.split(r"[\s,]+", am.strip()):
                                    if not part:
                                        continue
                                    m2 = re.match(r"^([0-9]*\.?[0-9]+)([a-zA-Z/\.]+)$", part)
                                    if not m2:
                                        continue
                                    amt = _parse_float_any(m2.group(1))
                                    unit = m2.group(2).lower()
                                    if amt is None:
                                        continue
                                    if "allo" in unit:
                                        scale = 1e6 if unit.startswith("u") else 1.0
                                        reward_amt = (reward_amt or 0.0) + (amt / scale)
            return score_val, reward_amt

        # Reusable EMA score query with retries (inferer role)
        def _query_ema_score_retry(topic: int, wal: Optional[str], retries: int = 3, delay_s: float = 2.0, timeout: int = 15) -> Optional[float]:
            if not wal:
                return None
            cmd = [
                "allorad", "q", "emissions", "inferer-score-ema", str(int(topic)), str(wal),
                "--node", str(DEFAULT_RPC), "--chain-id", str(CHAIN_ID), "--output", "json", "--trace",
            ]
            def _try_once() -> Optional[float]:
                try:
                    cp = subprocess.run(cmd, capture_output=True, text=True, timeout=timeout)
                except Exception:
                    return None
                out = (cp.stdout or cp.stderr or "").strip()
                try:
                    j = json.loads(out)
                    # Probe common numeric fields; otherwise deep search for first float
                    for key in ("score", "ema", "score_ema", "inferer_score_ema", "value", "result"):
                        if key in j:
                            v = _parse_float_any(j.get(key))
                            if v is not None:
                                return v
                    # Deep search
                    def _find_num(o: Any) -> Optional[float]:
                        if isinstance(o, (int, float)) and np.isfinite(o):
                            return float(o)
                        if isinstance(o, str):
                            return _parse_float_any(o)
                        if isinstance(o, dict):
                            for v in o.values():
                                r = _find_num(v)
                                if r is not None:
                                    return r
                        if isinstance(o, (list, tuple)):
                            for v in o:
                                r = _find_num(v)
                                if r is not None:
                                    return r
                        return None
                    return _find_num(j)
                except Exception:
                    m = re.search(r"([-+]?\d*\.?\d+(?:[eE][-+]?\d+)?)", out)
                    if m:
                        return _parse_float_any(m.group(1))
                return None
            for _ in range(max(1, int(retries) + 1)):
                val = _try_once()
                if val is not None:
                    return val
                try:
                    time.sleep(float(delay_s))
                except Exception:
                    pass
            return None

        score_final: Optional[float] = None
        reward_final: Any = None
        chain_code: Optional[int] = None
        chain_codespace: Optional[str] = None
        if tx_hash:
            # Query the tx via CLI for full event logs; allow a couple retries for indexers to catch up
            for _ in range(3):
                try:
                    cp = subprocess.run([
                        "allorad", "q", "tx", str(tx_hash), "--node", str(DEFAULT_RPC), "--output", "json", "--trace"
                    ], capture_output=True, text=True, timeout=25)
                    out = (cp.stdout or cp.stderr or "").strip()
                    j = json.loads(out)
                    # Record chain result code
                    try:
                        chain_code = int(j.get("code", 0))
                    except Exception:
                        chain_code = 0
                    chain_codespace = j.get("codespace") or ""
                    sc, rw = _extract_from_tx_json(j)
                    if score_final is None:
                        score_final = sc
                    if reward_final is None:
                        reward_final = rw
                    if score_final is not None and reward_final is not None:
                        break
                except Exception:
                    pass
                try:
                    time.sleep(2.0)
                except Exception:
                    pass
        # Best-effort fallback for score via EMA query if not in the tx logs yet
        if score_final is None and wallet:
            score_final = _query_ema_score_retry(int(topic_id), wallet, retries=4, delay_s=2.0, timeout=15)
        # Reward fallback via tx query helper if not already populated
        if reward_final is None and tx_hash:
            try:
                # Re-use the tx query above if needed; otherwise mark pending
                reward_final = "pending"
            except Exception:
                reward_final = "pending"

        # Determine success based on chain response code (0 = success)
        success_flag = bool(chain_code == 0) if (chain_code is not None and tx_hash) else bool(tx_hash)
        exit_code_out = 0 if success_flag else 1
        # If score not yet available, note 'score=pending' in status for transparency
        pending_note = "; score=pending" if (success_flag and score_final is None) else ""
        status_msg = ("submitted" if success_flag else (f"chain_error:{chain_codespace}/{chain_code}" if tx_hash else "no_tx_hash")) + pending_note

        # Log success/failure with enriched details
        ws = _window_start_utc(cadence_s=_load_cadence_from_config(root_dir))
        _log_submission(
            root_dir,
            ws,
            topic_id,
            xgb_val,
            wallet,
            int(nonce_out) if nonce_out is not None else None,
            str(tx_hash) if tx_hash else None,
            success_flag,
            exit_code_out,
            status_msg,
            pre_log10_loss,
            score_final,
            reward_final if (reward_final is not None) else "pending",
        )
        # Console diagnostics to aid wrapper parsing and human review
        try:
            nonce_dbg = int(nonce_out) if nonce_out is not None else None
        except Exception:
            nonce_dbg = None
        print(f"submit(client): nonce={nonce_dbg} tx_hash={tx_hash or 'null'} code={(chain_code if chain_code is not None else 'n/a')} status={status_msg}")
        if not tx_hash:
            # Print a short hint to aid future debugging without leaking sensitive data
            try:
                print("submit(client): hint=hash_missing_check_broadcast_mode_and_signature")
            except Exception:
                pass
        if score_final is not None:
            print(f"submit(client): ema_score={score_final}")
        if isinstance(reward_final, (int, float)):
            print(f"submit(client): reward={reward_final}")
        # Cache last nonce
        try:
            with open(os.path.join(root_dir, ".last_nonce.json"), "w", encoding="utf-8") as f:
                json.dump({"topic_id": topic_id, "nonce": int(nonce_out or 0), "address": wallet, "ts": int(time.time())}, f)
        except Exception:
            pass
        # Trigger fallback when no tx hash or chain error, else success
        if (not tx_hash) or (chain_code is not None and chain_code != 0):
            return 2
        return 0
    except Exception as e:
        print(f"ERROR: client-based xgb submit failed: {e}", file=sys.stderr)
        ws = _window_start_utc(cadence_s=_load_cadence_from_config(root_dir))
        _log_submission(root_dir, ws, topic_id, xgb_val if 'xgb_val' in locals() else None, wallet, None, None, False, 1, "client_submit_exception", pre_log10_loss)
        return 1


def _parse_submission_helper_output(stdout: str, stderr: str) -> Tuple[Optional[str], Optional[int], Optional[float], Optional[float], Optional[str]]:
    """Best-effort extraction of tx hash, nonce, score, reward, and status from helper output."""
    text = "\n".join([stdout or "", stderr or ""]).strip()
    tx_hash: Optional[str] = None
    nonce: Optional[int] = None
    score: Optional[float] = None
    reward: Optional[float] = None
    status: Optional[str] = None

    # Try JSON lines first
    for line in text.splitlines():
        candidate = line.strip()
        if not candidate or not (candidate.startswith("{") and candidate.endswith("}")):
            continue
        try:
            obj = json.loads(candidate)
        except (json.JSONDecodeError, ValueError, TypeError):
            continue
        if isinstance(obj, dict):
            if not tx_hash:
                for key in ("tx_hash", "txHash", "txhash", "transactionHash", "hash"):
                    val = obj.get(key)
                    if isinstance(val, str) and len(val) >= 40:
                        tx_hash = val
                        break
            if nonce is None:
                for key in ("nonce", "windowNonce", "block_height", "height"):
                    val = obj.get(key)
                    try:
                        if isinstance(val, str) and val.isdigit():
                            nonce = int(val)
                            break
                        if isinstance(val, (int, float)):
                            nonce = int(val)
                            break
                    except Exception:
                        continue
            if score is None:
                for key in ("score", "ema_score", "inferer_score", "log10_score"):
                    if key in obj:
                        val = obj.get(key)
                        try:
                            score = float(val)
                        except Exception:
                            score = None
                        break
            if reward is None:
                for key in ("reward", "rewards", "amount"):
                    if key in obj:
                        val = obj.get(key)
                        try:
                            reward = float(val)
                        except Exception:
                            reward = None
                        break
            if not status:
                for key in ("status", "message", "result"):
                    val = obj.get(key)
                    if isinstance(val, str) and val:
                        status = val
                        break

    if not tx_hash:
        m = re.search(r"\b[0-9A-Fa-f]{64}\b", text)
        if m:
            tx_hash = m.group(0)

    if nonce is None:
        m = re.search(r"nonce[^0-9]*(\d{3,})", text, flags=re.IGNORECASE)
        if m:
            try:
                nonce = int(m.group(1))
            except Exception:
                nonce = None

    if score is None:
        m = re.search(r"score[^0-9-]*([-+]?[0-9]*\.?[0-9]+(?:[eE][-+]?\d+)?)", text, flags=re.IGNORECASE)
        if m:
            try:
                score = float(m.group(1))
            except Exception:
                score = None

    if reward is None:
        m = re.search(r"reward[^0-9-]*([-+]?[0-9]*\.?[0-9]+(?:[eE][-+]?\d+)?)", text, flags=re.IGNORECASE)
        if m:
            try:
                reward = float(m.group(1))
            except Exception:
                reward = None

    if not status and text:
        # Use the last non-empty line as a human-readable status hint
        lines = [ln.strip() for ln in text.splitlines() if ln.strip()]
        if lines:
            status = lines[-1][:128]

    return tx_hash, nonce, score, reward, status


def _submit_via_external_helper(
    topic_id: int,
    value: float,
    root_dir: str,
    pre_log10_loss: Optional[float],
    submit_timeout: int,
) -> Optional[Tuple[int, bool]]:
    """Attempt submission via submit_prediction.py (if available) or similar helper.

    Returns Optional[(exit_code, success_flag)]. When None, no helper was executed.
    """
    candidates = [
        os.path.join(root_dir, "submit_prediction.py"),
        os.path.join(root_dir, "scripts", "submit_prediction.py"),
        os.path.join(root_dir, "tools", "submit_prediction.py"),
    ]
    timeout_bound = max(0, int(submit_timeout or 0))
    wallet = _resolve_wallet_for_logging(root_dir)
    cadence_s = _load_cadence_from_config(root_dir)
    env = os.environ.copy()
    env.setdefault("ALLORA_TOPIC_ID", str(topic_id))
    env.setdefault("ALLORA_PREDICTION_VALUE", str(value))

    for candidate in candidates:
        if not os.path.exists(candidate):
            continue
        cmd = [sys.executable, candidate, "--topic-id", str(topic_id), "--source", "model"]
        if "--mode" not in cmd:
            cmd.extend(["--mode", "cli"])
        if timeout_bound > 0:
            cmd.extend(["--timeout", str(timeout_bound)])
        try:
            cp = subprocess.run(
                cmd,
                capture_output=True,
                text=True,
                env=env,
                timeout=(timeout_bound + 30) if timeout_bound > 0 else None,
            )
        except subprocess.TimeoutExpired:
            ws = _window_start_utc(cadence_s=cadence_s)
            _log_submission(
                root_dir,
                ws,
                topic_id,
                value,
                wallet,
                None,
                None,
                False,
                124,
                "submit_helper_timeout",
                pre_log10_loss,
            )
            return (124, False)
        except FileNotFoundError:
            continue
        except Exception as exc:
            ws = _window_start_utc(cadence_s=cadence_s)
            _log_submission(
                root_dir,
                ws,
                topic_id,
                value,
                wallet,
                None,
                None,
                False,
                1,
                f"submit_helper_error:{exc}",
                pre_log10_loss,
            )
            return (1, False)

        tx_hash, nonce, score, reward, status = _parse_submission_helper_output(cp.stdout, cp.stderr)
        success = bool(cp.returncode == 0 and tx_hash)
        exit_code = 0 if success else (cp.returncode if cp.returncode != 0 else 1)
        ws = _window_start_utc(cadence_s=cadence_s)
        _log_submission(
            root_dir,
            ws,
            topic_id,
            value,
            wallet,
            nonce,
            tx_hash,
            success,
            exit_code,
            status or ("submit_helper_success" if success else f"submit_helper_rc={cp.returncode}"),
            pre_log10_loss,
            score,
            reward if reward is not None else ("pending" if success else None),
        )
        if not success:
            print(
                f"submit(helper): helper at {candidate} exited with rc={cp.returncode}; stdout={cp.stdout!r} stderr={cp.stderr!r}",
                file=sys.stderr,
            )
        return (exit_code, success)

    return None


def sleep_until_top_of_hour_utc() -> None:
    """Sleep until the next top of hour in UTC."""
    import time
    now = time.time()
    next_hour = ((now // 3600) + 1) * 3600
    sleep_time = next_hour - now
    if sleep_time > 0:
        print(f"Sleeping {sleep_time:.0f} seconds until top of hour UTC")
        time.sleep(sleep_time)


def _sleep_until_next_window(cadence_s: int) -> None:
    """Align to the next cadence window boundary in UTC."""
    try:
        now = pd.Timestamp.now(tz="UTC")
    except Exception:
        now = pd.Timestamp.utcnow().tz_localize("UTC")
    window_start = _window_start_utc(now=now, cadence_s=cadence_s)
    # If we are within one second of the boundary, skip sleeping
    delta = (now - window_start).total_seconds()
    if delta < 1.0 and delta >= 0.0:
        return
    next_window = window_start + pd.Timedelta(seconds=cadence_s)
    wait = (next_window - now).total_seconds()
    if wait > 0:
        logging.info(f"[loop] aligning to cadence; sleeping {wait:.1f}s until {next_window.strftime('%Y-%m-%dT%H:%M:%SZ')}")
        try:
            time.sleep(wait)
        except Exception:
            pass


def resolve_wallet() -> None:
    """Resolve wallet address using scripts/resolve_wallet.py and set env var."""
    import subprocess
    try:
        result = subprocess.run([sys.executable, "scripts/resolve_wallet.py"], capture_output=True, text=True, timeout=30)
        if result.returncode == 0:
            wallet = result.stdout.strip()
            if wallet:
                os.environ["ALLORA_WALLET_ADDR"] = wallet
                print(f"Resolved wallet: {wallet}")
            else:
                print("Warning: resolve_wallet.py returned empty wallet")
        else:
            print(f"Warning: resolve_wallet.py failed: {result.stderr.strip()}")
    except (subprocess.TimeoutExpired, OSError) as e:
        print(f"Warning: failed to run resolve_wallet.py: {e}")


def run_pipeline(args, cfg, root_dir) -> int:
    data_cfg: Dict[str, Any] = cfg.get("data", {})
    from_month = getattr(args, "from_month", str(data_cfg.get("from_month", "2025-01")))
    sched_cfg: Dict[str, Any] = cfg.get("schedule", {})
    mode = getattr(args, "_effective_mode", str(getattr(args, "schedule_mode", None) or sched_cfg.get("mode", "single")))
    cadence = getattr(args, "_effective_cadence", str(getattr(args, "cadence", None) or sched_cfg.get("cadence", "1h")))
    start_raw = str(getattr(args, "start_utc", None) or sched_cfg.get("start", "2025-09-16T13:00:00Z"))
    end_raw = str(getattr(args, "end_utc", None) or sched_cfg.get("end", "2025-12-15T13:00:00Z"))
    topic_validation: Dict[str, Any] = {}
    topic_validation_ok = False
    topic_validation_funded = False
    topic_validation_epoch = False
    topic_validation_reason: Optional[str] = None

    def _parse_utc(ts: str) -> pd.Timestamp:
        t = pd.Timestamp(ts)
        if getattr(t, "tz", None) is None:
            return t.tz_localize("UTC")
        return t.tz_convert("UTC")

    workflow = AlloraMLWorkflow(
        data_api_key=_require_api_key(),
        tickers=["btcusd"],
        hours_needed=168,
        number_of_input_candles=168,
        target_length=168
    )
    full_data: pd.DataFrame = workflow.get_full_feature_target_dataframe(from_month=from_month)
    date_index: pd.Index = _to_naive_utc_index(pd.DatetimeIndex(pd.to_datetime(full_data.index.get_level_values("date"))))
    if len(date_index) > 0:
        _min_dt = pd.Timestamp(date_index.min(), tz="UTC")
        _max_dt = pd.Timestamp(date_index.max(), tz="UTC")
    else:
        _min_dt = None
        _max_dt = None

    # Dynamically set end_utc to the latest available timestamp in the data if not overridden
    if args.end_utc:
        end_utc = _parse_utc(args.end_utc)
    else:
        # Use the latest timestamp in the data
        if _max_dt is not None:
            end_utc = _max_dt
            configured_end = _parse_utc(end_raw)
            if end_utc < configured_end:
                print(f"WARNING: Available labeled data ends before the competition end. last_labeled={end_utc} < configured_end={configured_end}. Using effective_end={end_utc}.")
        else:
            end_utc = _parse_utc(end_raw)

    # Dynamically set as_of to latest available timestamp minus 7 days if not overridden
    if args.as_of:
        as_of = _parse_utc(args.as_of)
    elif args.as_of_now:
        try:
            as_of = pd.Timestamp.now(tz="UTC").floor(cadence or "1h")
        except (ValueError, TypeError, AttributeError):
            as_of = pd.Timestamp.now(tz="UTC").floor("1h")
    else:
        # Use latest available timestamp minus 7 days (168h)
        if _max_dt is not None:
            as_of = _max_dt - pd.Timedelta(hours=168)
            # Ensure as_of does not go before start
            if _min_dt is not None and as_of < _min_dt:
                as_of = _min_dt
        else:
            as_of = _parse_utc(end_raw)

    # Snap to cadence (hourly) to avoid off-boundary timestamps
    try:
        as_of = as_of.floor(cadence or "1h")
    except (ValueError, TypeError, AttributeError):
        as_of = as_of.floor("1h")

    # Dynamically set start_utc as before
    start_utc = _parse_utc(start_raw)

    print(f"Schedule: mode={mode} cadence={cadence} start={start_utc} end={end_utc} as_of={as_of}")

    # Validate that the selected date range does not filter out >90% of the data
    total_rows = len(full_data)
    start_naive = _to_naive_utc_ts(start_utc)
    end_naive = _to_naive_utc_ts(end_utc)
    filtered_rows = ((date_index >= start_naive) & (date_index <= end_naive)).sum()
    if total_rows > 0 and filtered_rows / total_rows < 0.1:
        print(f"ERROR: More than 90% of the available data would be filtered out by the selected date range (start={start_utc}, end={end_utc}). Aborting.", file=sys.stderr)
        print(f"[DEBUG] total_rows={total_rows}, filtered_rows={filtered_rows}", file=sys.stderr)
        sys.exit(1)

    # Topic validation and audit (moved out of abort block)
    try:
        topic_id_eff = int(DEFAULT_TOPIC_ID)
        assert topic_id_eff == int(EXPECTED_TOPIC_67["topic_id"]), "Topic ID must be 67 for this workflow"
        topic_validation = _validate_topic_creation_and_funding(topic_id_eff, EXPECTED_TOPIC_67)
        topic_validation_ok = bool(topic_validation.get("ok"))
        topic_validation_funded = bool(topic_validation.get("funded"))
        topic_fields = cast(Dict[str, Any], topic_validation.get("fields", {}) or {})
        topic_validation_epoch = bool(topic_fields.get("epoch_length"))
        mism = topic_validation.get("mismatches") or []
        if mism:
            topic_validation_reason = ",".join(str(m) for m in mism)
        elif not topic_validation_ok:
            topic_validation_reason = "topic_not_ok"
        elif not topic_validation_funded:
            topic_validation_reason = "topic_unfunded"
        elif not topic_validation_epoch:
            topic_validation_reason = "missing_epoch_length"
        else:
            topic_validation_reason = None
        # Persist audit file for VS Code AI and human review
        audit_dir = os.path.join(root_dir, "data", "artifacts", "logs")
        os.makedirs(audit_dir, exist_ok=True)
        ts_str = pd.Timestamp.now(tz="UTC").strftime("%Y%m%dT%H%M%SZ")
        with open(os.path.join(audit_dir, f"topic67_validate-{ts_str}.json"), "w", encoding="utf-8") as af:
            json.dump(topic_validation, af, indent=2)
        if not topic_validation.get("ok", False):
            # Print concise reasons; continue to train but submission will be gated later if unfunded or mismatched
            mism = topic_validation.get("mismatches") or []
            print(f"Topic 67 validation: ok={topic_validation.get('ok')} funded={topic_validation.get('funded')} mismatches={mism}")
        else:
            print("Topic 67 validation: OK and funded")
    except Exception as e:
        print(f"Warning: topic creation/funding validation skipped or failed: {e}")
        if topic_validation_reason is None:
            topic_validation_reason = str(e)

    # Enforce non-overlapping targets for 7-day horizon: sample timestamps at least 168h apart
    def _non_overlapping_mask(idx: pd.DatetimeIndex, hours: int) -> pd.Series:
        """Greedy selection mask ensuring each kept timestamp is >= 'hours' after the previous kept."""
        try:
            idx_utc = _to_naive_utc_index(pd.DatetimeIndex(idx))
            ts: pd.Series = pd.to_datetime(idx_utc).to_series(index=idx_utc)
            ts_sorted: pd.Series = ts.sort_values()
            keep: List[pd.Timestamp] = []
            last_kept: Optional[pd.Timestamp] = None
            delta = pd.Timedelta(hours=hours)
            for t in ts_sorted:
                t = _to_naive_utc_ts(pd.Timestamp(t))
                if last_kept is None or t >= last_kept + delta:
                    keep.append(t)
                    last_kept = t
            keep_set: Set[pd.Timestamp] = set(keep)
            left = np.array(idx_utc, dtype='datetime64[ns]')
            right = np.array(list(keep_set), dtype='datetime64[ns]')
            mask_nd: NDArray[np.bool_] = np.isin(left, right)
            return pd.Series(mask_nd.astype(bool), index=idx_utc)
        except (ValueError, TypeError, KeyError):
            idx_fallback = _to_naive_utc_index(pd.DatetimeIndex(idx))
            return pd.Series([True] * len(idx_fallback), index=idx_fallback, dtype=bool)

    # Strict competition window filtering (inclusive) with effective end bound = min(config end, last labeled ts)
    start_naive: pd.Timestamp = _to_naive_utc_ts(start_utc)
    end_naive: pd.Timestamp = _to_naive_utc_ts(end_utc)
    last_labeled_dt = _max_dt
    end_effective = end_naive
    if last_labeled_dt is not None:
        end_effective = min(end_naive, _to_naive_utc_ts(pd.Timestamp(last_labeled_dt)))
    if end_effective < end_naive:
        print(
            "WARNING: Labeled data ends before configured end. "
            f"last_labeled={end_effective} < configured_end={end_naive}. Using effective_end={end_effective}."
        )
    print(f"Effective end for training/inference: {end_effective}")
    mask_window = (date_index >= start_naive) & (date_index <= end_effective)
    if not mask_window.all():
        full_data = full_data.loc[mask_window]
        date_index = _to_naive_utc_index(pd.DatetimeIndex(full_data.index.get_level_values("date")))
        _min_dt, _max_dt = date_index.min(), date_index.max()
        print(f"Window-clipped data date range (effective): {_min_dt} -> {_max_dt}")

    # Coverage check: ensure we had enough post-window data to compute 7d target near the end
    # Since target was computed before clipping, full_data contains only rows with valid future_close
    effective_last_t = _max_dt
    desired_last_t = end_naive
    if effective_last_t is not None:
        try:
            effective_last_cmp = _to_naive_utc_ts(pd.Timestamp(effective_last_t))
        except Exception:
            effective_last_cmp = pd.Timestamp(effective_last_t)
        try:
            desired_last_cmp = _to_naive_utc_ts(pd.Timestamp(desired_last_t)) if desired_last_t is not None else None
        except Exception:
            desired_last_cmp = desired_last_t
    else:
        effective_last_cmp = None
        desired_last_cmp = desired_last_t
    if effective_last_cmp is not None and desired_last_cmp is not None and effective_last_cmp < desired_last_cmp:
        print(
            "WARNING: Available labeled data ends before the competition end. "
            f"last_labeled_t={effective_last_cmp} < end={desired_last_cmp}. "
            "This typically occurs because source data beyond t+7d isn't available yet."
        )

    # Leakage-safe eligible rows: only timestamps with targets fully within history as of 'as_of'
    # Ensure as_of is naive UTC for NumPy/Pandas interop
    if getattr(as_of, "tz", None) is None:
        as_of_aware = as_of.tz_localize("UTC")
    else:
        as_of_aware = as_of.tz_convert("UTC")
    as_of_naive = _to_naive_utc_ts(as_of_aware)
    # For competition training, use labeled rows within [start, min(effective_end, now-7d)] to avoid leakage.
    # Use timezone-aware UTC now; then strip tz to naive UTC for numpy-friendly arithmetic
    now_minus_7d = _to_naive_utc_ts(pd.Timestamp.now(tz="UTC")) - pd.Timedelta(hours=168)
    eligible_cutoff: pd.Timestamp = min(end_effective, now_minus_7d)
    # Apply eligible cutoff to avoid leakage (<= eligible_cutoff)
    eligible_mask = (date_index >= start_naive) & (date_index <= eligible_cutoff)
    df_range: pd.DataFrame = full_data.loc[eligible_mask]
    # Apply non-overlapping decimation with 168h spacing, but relax if too few samples
    if not df_range.empty:
        dec_idx = pd.DatetimeIndex(df_range.index.get_level_values("date"))
        dec_mask: pd.Series = _non_overlapping_mask(dec_idx, hours=int(workflow.target_length))
        mask_arr: NDArray[np.bool_] = dec_mask.to_numpy(dtype=bool)  # align by position
        df_range_decimated = df_range.iloc[mask_arr]
        # If too few samples, relax the decimation
        if len(df_range_decimated) < 10:
            print(f"WARNING: Only {len(df_range_decimated)} samples after decimation, relaxing non-overlapping constraint.")
        else:
            df_range = df_range_decimated

    X_train: pd.DataFrame = pd.DataFrame()
    y_train: pd.Series = pd.Series(dtype=float)
    X_val: pd.DataFrame = pd.DataFrame()
    y_val: pd.Series = pd.Series(dtype=float)
    X_test: pd.DataFrame = pd.DataFrame()
    y_test: pd.Series = pd.Series(dtype=float)

    # If we have enough samples in the fixed window, split proportionally: 70% train, 20% val, 10% test
    if not df_range.empty and len(df_range) >= 30:
        n = len(df_range)
        # Start with 70/20/10 split, then enforce minimum sizes for stability
        train_end_idx = max(1, int(n * 0.7))
        val_end_idx = max(train_end_idx + 4, int(n * 0.9))  # ensure at least 4 val samples
        # Ensure at least 2 test samples
        if n - val_end_idx < 2:
            val_end_idx = max(train_end_idx + 4, n - 2)

        print(
            f"Using fixed window split: total={n}, train=[:{train_end_idx}], val=[{train_end_idx}:{val_end_idx}], test=[{val_end_idx}:]"
        )

        train_df = df_range.iloc[:train_end_idx]
        val_df = df_range.iloc[train_end_idx:val_end_idx]
        test_df = df_range.iloc[val_end_idx:]

        X_train = train_df.drop(columns=["target", "future_close"], errors="ignore") if not train_df.empty else pd.DataFrame()
        y_train = train_df["target"] if not train_df.empty else pd.Series(dtype=float)
        X_val = val_df.drop(columns=["target", "future_close"], errors="ignore") if not val_df.empty else pd.DataFrame()
        y_val = val_df["target"] if not val_df.empty else pd.Series(dtype=float)
        X_test = test_df.drop(columns=["target", "future_close"], errors="ignore") if not test_df.empty else pd.DataFrame()
        y_test = test_df["target"] if not test_df.empty else pd.Series(dtype=float)
    else:
        # Dynamic fallback: pick last K decimated samples within eligible range
        dec_global: pd.Series = _non_overlapping_mask(pd.DatetimeIndex(date_index), hours=int(workflow.target_length))
        mask2: NDArray[np.bool_] = dec_global.to_numpy(dtype=bool)
        full_dec: pd.DataFrame = full_data.iloc[mask2]
        di_elig: pd.DatetimeIndex = _to_naive_utc_index(pd.DatetimeIndex(full_dec.index.get_level_values("date")))
        eligible_dec_mask_arr: NDArray[np.bool_] = np.asarray((di_elig >= start_naive) & (di_elig <= eligible_cutoff), dtype=bool)
        full_dec = full_dec.iloc[eligible_dec_mask_arr]
        k = min(30, len(full_dec))
        tail = full_dec.tail(k)
        n = len(tail)
        if n >= 5:
            train_end_idx = max(1, int(n * 0.7))
            val_end_idx = max(train_end_idx + 2, int(n * 0.9))
            if n - val_end_idx < 2:
                val_end_idx = max(train_end_idx + 2, n - 2)
            train_df = tail.iloc[:train_end_idx]
            val_df = tail.iloc[train_end_idx:val_end_idx]
            test_df = tail.iloc[val_end_idx:]
        else:
            train_df = tail.iloc[: max(0, n - 2)]
            val_df = tail.iloc[max(0, n - 2): max(0, n - 1)]
            test_df = tail.iloc[max(0, n - 1):]
        X_train = train_df.drop(columns=["target", "future_close"], errors="ignore") if not train_df.empty else pd.DataFrame()
        y_train = train_df["target"] if not train_df.empty else pd.Series(dtype=float)
        X_val = val_df.drop(columns=["target", "future_close"], errors="ignore") if not val_df.empty else pd.DataFrame()
        y_val = val_df["target"] if not val_df.empty else pd.Series(dtype=float)
        X_test = test_df.drop(columns=["target", "future_close"], errors="ignore") if not test_df.empty else pd.DataFrame()
        y_test = test_df["target"] if not test_df.empty else pd.Series(dtype=float)

    # Validate targets
    if not y_train.empty:
        assert all(np.isfinite(y_train)), "Training targets must be finite"
        assert y_train.min() > -10 and y_train.max() < 10, "Training targets out of expected range"
    if not y_val.empty:
        assert all(np.isfinite(y_val)), "Validation targets must be finite"
        assert y_val.min() > -10 and y_val.max() < 10, "Validation targets out of expected range"
    if not y_test.empty:
        assert all(np.isfinite(y_test)), "Test targets must be finite"
        assert y_test.min() > -10 and y_test.max() < 10, "Test targets out of expected range"

    # If we still don't have a test sample, force the last available row as test
    if X_test.empty:
        _, _max_dt3 = date_index.min(), date_index.max()
        last_time = pd.Timestamp(_max_dt3) if _max_dt3 else pd.Timestamp.today()
        forced_mask = date_index == last_time
        if not forced_mask.any():
            forced_mask = date_index >= (last_time - pd.Timedelta(minutes=5))
        if forced_mask.any():
            X_test = full_data.loc[forced_mask].drop(columns=["target", "future_close"], errors="ignore")  # type: ignore
            y_test = full_data.loc[forced_mask]["target"]  # type: ignore

    # If training is still empty, widen to the first half of available data as a last resort
    if X_train.empty:
        _min_dt4, _max_dt4 = date_index.min(), date_index.max()
        if _min_dt4 and _max_dt4:
            cut = pd.Timestamp(_min_dt4) + (pd.Timestamp(_max_dt4) - pd.Timestamp(_min_dt4)) / 2
        else:
            cut = pd.Timestamp.today() - pd.Timedelta(days=3)
        widen_mask = date_index < cut
        X_train = full_data.loc[widen_mask].drop(columns=["target", "future_close"], errors="ignore") if widen_mask.any() else pd.DataFrame()
        y_train = full_data.loc[widen_mask]["target"] if widen_mask.any() else pd.Series(dtype=float)
        # keep validation as-is

    # Store for evaluation will be set just before metrics, after all fallbacks are applied

    # 4) Feature engineering: augment with alpha features, ETH correlations, and optional external CSVs
    # Build base close series and log-return for BTCUSD
    # Expect columns like ohlcv and rolling features; derive base from 'close' if present
    flat = X_train.copy()
    if "close" in flat.columns:
        close_series = flat["close"]
    else:
        price_candidates = [c for c in flat.columns if "close" in c or c.endswith("_close")]
        close_series = flat[price_candidates[0]] if price_candidates else pd.Series(index=flat.index, dtype=float)

    # Load ETH series for cross-asset correlations if configured; use workflow to fetch ETH features too
    features_cfg: Dict[str, Any] = cast(Dict[str, Any], cfg.get("features", {}) or {})
    use_eth = bool(features_cfg.get("use_eth", True))
    extra_map: Dict[str, pd.Series] = {}
    if use_eth:
        # Try to fetch ETH close series directly via workflow's HTTP client
        try:
            eth_ohlc = workflow.fetch_ohlcv_data("ethusd", f"{from_month}-01")
            if not eth_ohlc.empty and "date" in eth_ohlc.columns and "close" in eth_ohlc.columns:
                eth_ohlc["date"] = pd.to_datetime(eth_ohlc["date"])  # ensure datetime
                # Normalize to naive UTC to align with primary dataset
                try:
                    if getattr(eth_ohlc["date"].dtype, "tz", None) is not None:
                        eth_ohlc["date"] = eth_ohlc["date"].dt.tz_convert("UTC").dt.tz_localize(None)
                    else:
                        # If a timezone-naive datetime, assume UTC
                        pass
                except (ValueError, TypeError, AttributeError):
                    # Best effort: attempt to coerce to UTC then strip tz
                    try:
                        eth_ohlc["date"] = pd.to_datetime(eth_ohlc["date"], utc=True).dt.tz_convert("UTC").dt.tz_localize(None)
                    except (ValueError, TypeError, AttributeError):
                        eth_ohlc["date"] = eth_ohlc["date"]
                # Clip ETH series to competition window
                eth_idx = eth_ohlc["date"] if isinstance(eth_ohlc["date"].dtype, pd.DatetimeTZDtype) else eth_ohlc["date"]
                # Ensure index used for masking is naive UTC
                try:
                    eth_idx = eth_idx.dt.tz_localize(None)
                except (AttributeError, TypeError, ValueError):
                    # Already naive
                    pass
                mask_e = (eth_idx >= start_naive) & (eth_idx <= end_effective)
                eth_ohlc = eth_ohlc.loc[mask_e]
                eth_close = pd.Series(pd.to_numeric(eth_ohlc["close"], errors="coerce").values, index=eth_ohlc["date"], name="eth_close")
                extra_map["eth"] = eth_close
        except KeyboardInterrupt:
            # Treat user cancel during optional ETH fetch as non-fatal; continue training
            print("Warning: ETH fetch cancelled by user (non-fatal); continuing without ETH features")
        except (OSError, IOError, ValueError, KeyError, AttributeError, RuntimeError, requests.RequestException) as e:  # network/auth errors are non-fatal for training
            print(f"Warning: ETH fetch failed (non-fatal): {e}")

    # Build alpha features on BTC close series; align by datetime index (train+val+test combined to avoid leakage in stat fits)
    # Reconstruct a continuous close series for combined set using X_train's base; if missing, skip advanced features
    if len(close_series) > 0:
        # We don't use series values directly to avoid leakage; indicators rely on past-only operations
        feats_alpha = build_alpha_features(close_series, extra=(extra_map if extra_map else None))
    else:
        feats_alpha = pd.DataFrame(index=X_train.index)

    # Merge optional external feature CSVs
    use_ext = bool(features_cfg.get("use_external", False))
    ext_paths: List[str] = []
    _ext_raw = features_cfg.get("external_files", [])
    if isinstance(_ext_raw, list):
        ext_paths = [str(x) for x in _ext_raw]
    ext_frames: Dict[str, pd.DataFrame] = {}
    if use_ext and ext_paths:
        for fn in ext_paths:
            fn_str = str(fn)
            p = os.path.join(os.path.dirname(os.path.abspath(__file__)), "data", "external", fn_str)
            if os.path.exists(p):
                try:
                    df_ext: pd.DataFrame = pd.read_csv(p, parse_dates=True, index_col=0)
                    ext_frames[os.path.splitext(os.path.basename(fn_str))[0]] = df_ext.select_dtypes(include=["number"]).copy()
                except (OSError, IOError, ValueError) as e:
                    print(f"Warning: failed reading external file {fn}: {e}")
    if ext_frames:
        base_index_dt = pd.DatetimeIndex(feats_alpha.index)
        ext_merged = merge_external_features(base_index_dt, ext_frames)
        feats_alpha = pd.concat([feats_alpha, ext_merged], axis=1)

    # Add alpha features to each split where index overlaps
    def _align_add(df: pd.DataFrame) -> pd.DataFrame:
        if df.empty:
            return df
        idx = df.index
        # normalize index to datetime if multiindex
        dt_idx = pd.to_datetime(idx.get_level_values("date")) if isinstance(idx, pd.MultiIndex) else pd.to_datetime(idx)
        # Ensure naive UTC before any NumPy conversion/merge operations
        try:
            dt_idx = _to_naive_utc_index(pd.DatetimeIndex(dt_idx))
        except (ValueError, TypeError, AttributeError):
            pass
        # align by timestamp; assume feats_alpha has DatetimeIndex
        fa = feats_alpha.reindex(dt_idx)
        # Ensure identical index types for safe concatenation: force alpha index to match left df index
        try:
            fa.index = df.index
            return pd.concat([df, fa], axis=1)
        except (ValueError, TypeError, KeyError, RuntimeError):
            # Fallback: reset and merge on datetime, then restore original index
            left = df.copy()
            left_reset = left.reset_index()
            # Ensure the helper merge key is timezone-naive to avoid numpy tz warnings
            left_reset["__dt__"] = _to_naive_utc_index(pd.DatetimeIndex(dt_idx)).to_numpy()
            right_reset = fa.rename_axis("__dt__").reset_index()
            merged = pd.merge(left_reset, right_reset, on="__dt__", how="left")
            merged = merged.drop(columns=["__dt__"])  # remove helper column
            # Restore original index structure
            if isinstance(idx, pd.MultiIndex):
                merged = merged.set_index(list(idx.names))
            else:
                # If original index had no name, set it back to the original index values
                merged.index = idx
            return merged

    X_train = _align_add(X_train)
    X_val = _align_add(X_val)
    X_test = _align_add(X_test)

    # Basic anomaly filtering/denoising: remove rows with extreme z-scores on returns
    def _clip_outliers(df: pd.DataFrame, cols: List[str], z: float = 6.0) -> pd.DataFrame:
        out = df.copy()
        for c in cols:
            if c in out.columns:
                s = pd.to_numeric(out[c], errors="coerce")
                # Avoid RuntimeWarning on empty/near-empty columns
                if s.count() >= 2:
                    with warnings.catch_warnings():
                        warnings.simplefilter("ignore", category=RuntimeWarning)
                        mu, sd = float(np.nanmean(s)), float(np.nanstd(s))
                    if sd > 0 and math.isfinite(sd):
                        out[c] = s.clip(lower=mu - z * sd, upper=mu + z * sd)
        return out

    X_train = _clip_outliers(X_train, ["logret_1h"]) if "logret_1h" in X_train.columns else X_train
    X_val = _clip_outliers(X_val, ["logret_1h"]) if not X_val.empty and "logret_1h" in X_val.columns else X_val
    X_test = _clip_outliers(X_test, ["logret_1h"]) if "logret_1h" in X_test.columns else X_test

    # 5) Feature selection: ensure aligned numeric columns across splits with debug logs
    def _print_cols(df: pd.DataFrame, name: str) -> None:
        """Log a truncated list of column names to avoid gigantic stdout lines."""
        cols = list(df.columns)
        if not cols:
            print(f"{name} columns (0): []")
            return
        max_preview = 25
        preview = cols[:max_preview]
        remainder = len(cols) - len(preview)
        preview_str = ", ".join(str(c) for c in preview)
        if remainder > 0:
            preview_str = f"{preview_str}, ... (+{remainder} more)"
        print(f"{name} columns ({len(cols)}): [{preview_str}]")

    _print_cols(X_train, "X_train")
    _print_cols(X_val, "X_val")
    _print_cols(X_test, "X_test")

    num_train = X_train.select_dtypes(include=["number"]).columns.tolist()
    num_val = X_val.select_dtypes(include=["number"]).columns.tolist() if not X_val.empty else num_train
    num_test = X_test.select_dtypes(include=["number"]).columns.tolist() if not X_test.empty else num_train
    feature_cols = sorted(set(num_train) & set(num_val) & set(num_test))
    print(f"Numeric features by split -> train:{len(num_train)} val:{len(num_val)} test:{len(num_test)}; intersection:{len(feature_cols)}")

    # If misaligned or empty, fallback to proportional split within eligible range
    if (X_train.empty or X_val.empty or len(feature_cols) == 0):
        print("Feature misalignment or empty splits detected. Falling back to proportional split within eligible range.")
        if not df_range.empty:
            df_any = df_range.sort_index()
        else:
            eligible_all = full_data.loc[eligible_mask]
            df_any = eligible_all.sort_index() if not eligible_all.empty else full_data.sort_index()
        n2 = len(df_any)
        if n2 < 3:
            # Degenerate case: force minimal splits
            train_df2 = df_any.iloc[: max(0, n2 - 2)]
            val_df2 = df_any.iloc[max(0, n2 - 2): max(0, n2 - 1)]
            test_df2 = df_any.iloc[max(0, n2 - 1):]
        else:
            train_end_idx2 = max(1, int(n2 * 0.7))
            val_end_idx2 = max(train_end_idx2 + 1, int(n2 * 0.9))
            if n2 - val_end_idx2 < 1:
                val_end_idx2 = max(train_end_idx2 + 1, n2 - 1)
            train_df2 = df_any.iloc[:train_end_idx2]
            val_df2 = df_any.iloc[train_end_idx2:val_end_idx2]
            test_df2 = df_any.iloc[val_end_idx2:]
        X_train = train_df2.drop(columns=["target", "future_close"], errors="ignore") if not train_df2.empty else pd.DataFrame()
        y_train = train_df2["target"] if not train_df2.empty else pd.Series(dtype=float)
        X_val = val_df2.drop(columns=["target", "future_close"], errors="ignore") if not val_df2.empty else pd.DataFrame()
        y_val = val_df2["target"] if not val_df2.empty else pd.Series(dtype=float)
        X_test = test_df2.drop(columns=["target", "future_close"], errors="ignore") if not test_df2.empty else pd.DataFrame()
        y_test = test_df2["target"] if not test_df2.empty else pd.Series(dtype=float)
        _print_cols(X_train, "X_train[fallback]")
        _print_cols(X_val, "X_val[fallback]")
        _print_cols(X_test, "X_test[fallback]")
        num_train = X_train.select_dtypes(include=["number"]).columns.tolist()
        num_val = X_val.select_dtypes(include=["number"]).columns.tolist() if not X_val.empty else num_train
        num_test = X_test.select_dtypes(include=["number"]).columns.tolist() if not X_test.empty else num_train
        feature_cols = sorted(set(num_train) & set(num_val) & set(num_test))
        print(f"After fallback, intersection numeric features: {len(feature_cols)} -> {feature_cols}")

    if not feature_cols:
        raise RuntimeError("No common numeric feature columns across train/val/test after fallback. Cannot train model.")

    # 6) Train base learner (XGBoost-only)

    # Prepare matrices
    X_tr = pd.concat([X_train[feature_cols], X_val[feature_cols]]) if not X_val.empty else X_train[feature_cols]
    y_tr = pd.concat([y_train, y_val]) if not X_val.empty else y_train
    X_te = X_test[feature_cols]
    y_te = y_test

    # Expanding-window CV splits
    def expanding_splits(n: int, k: int = 5):
        step = max(2, n // (k + 1))
        for i in range(1, k + 1):
            tr_end = i * step
            va_end = min(n, tr_end + step)
            if va_end - tr_end < 2:
                continue
            yield list(range(0, tr_end)), list(range(tr_end, va_end))

    # Volatility stratification: weight folds by recent volatility
    def fold_score(y_true: pd.Series, y_pred: pd.Series) -> float:
        # prioritize correlation and lower absolute errors; simple blend
        a = y_true.to_numpy(dtype=float)
        b = y_pred.to_numpy(dtype=float)
        with np.errstate(divide='ignore', invalid='ignore'):
            corr = np.corrcoef(a, b)[0, 1]
        rmse = float(np.sqrt(np.nanmean((a - b) ** 2)))
        if not math.isfinite(corr):
            corr = 0.0
        return float(corr) - 0.1 * rmse

    # Hyperparameter config (still read, but we ignore LGBM-related settings)
    model_cfg: Dict[str, Any] = cast(Dict[str, Any], cfg.get("model", {}) or {})

    # XGBoost (required for forecasts)
    model_preds_val: Dict[str, pd.Series] = {}
    model_preds_test: Dict[str, pd.Series] = {}
    live_predictors: Dict[str, Any] = {}
    try:
        from xgboost import XGBRegressor  # type: ignore
        xgb_model = XGBRegressor(
            n_estimators=800,
            learning_rate=0.05,
            max_depth=6,
            subsample=0.8,
            colsample_bytree=0.8,
            reg_alpha=0.0,
            reg_lambda=1.0,
            random_state=42,
            n_jobs=-1,
            tree_method="hist",
        )
        # Enforce XGBoost-only policy
        assert xgb_model.__class__.__name__ == "XGBRegressor", "Only XGBoost models are allowed."
        xgb_model.fit(X_tr[feature_cols].to_numpy(dtype=float), y_tr.to_numpy(dtype=float))
        live_predictors["xgb"] = xgb_model
        if not X_val.empty:
            model_preds_val["xgb"] = pd.Series(cast(np.ndarray, xgb_model.predict(X_val[feature_cols].to_numpy(dtype=float))), index=y_val.index)
        model_preds_test["xgb"] = pd.Series(cast(np.ndarray, xgb_model.predict(X_te.to_numpy(dtype=float))), index=y_te.index)
    except Exception as _xgbe:
        xgb_model = None
    # No other learners are used; forecasts must come from XGB only.
    if not model_preds_test:
        print("ERROR: XGBoost failed to train or predict; forecasts will not be submitted.", file=sys.stderr)

    # Enforce single-model: XGB only
    if set(live_predictors.keys()) - {"xgb"}:
        raise RuntimeError("Detected non-XGB predictors; only XGBoost is allowed.")
    # With XGB-only, predictions come directly from the XGB model
    y_pred_series = model_preds_test.get("xgb", pd.Series(0.0, index=y_te.index))

    # (removed unused local helper _metrics to reduce linter warnings)

    # Build training matrix
    X_tr = pd.concat([X_train[feature_cols], X_val[feature_cols]]) if not X_val.empty else X_train[feature_cols]
    y_tr = pd.concat([y_train, y_val]) if not X_val.empty else y_train
    if X_tr.empty:
        raise RuntimeError("Training feature matrix is empty after numeric selection.")
    if X_test[feature_cols].empty:
        raise RuntimeError("Test feature matrix is empty after numeric selection.")

    print("Base learner: XGBRegressor(hist)")
    # Debug: basic prediction stats (avoid warnings on empty)
    if len(y_pred_series) > 0:
        with warnings.catch_warnings():
            warnings.simplefilter("ignore", category=RuntimeWarning)
            m = float(np.nanmean(y_pred_series))
            sd = float(np.nanstd(y_pred_series))
            mn = float(np.nanmin(y_pred_series))
            mx = float(np.nanmax(y_pred_series))
        print(f"Pred stats -> count:{len(y_pred_series)} mean:{m:.6g} std:{sd:.6g} min:{mn:.6g} max:{mx:.6g}")
    else:
        print("Pred stats -> count:0")
    # Only compute metrics if we have at least 2 test samples
    if len(y_test) >= 2:
        # Ensure evaluation target index matches prediction index
        workflow.test_targets = y_test
        y_pred_series = y_pred_series.reindex(y_test.index)
        with warnings.catch_warnings():
            warnings.simplefilter("ignore", category=RuntimeWarning)
            metrics = workflow.evaluate_test_data(y_pred_series)
        if metrics:
            if "correlation" in metrics and metrics["correlation"] is not None:
                print(f"Correlation: {metrics['correlation']:.4f}")
            else:
                print("Correlation: n/a (insufficient variance)")
            if "directional_accuracy" in metrics and metrics["directional_accuracy"] is not None:
                print(f"Directional Accuracy: {metrics['directional_accuracy']:.4f}")
            else:
                print("Directional Accuracy: n/a")
        # Competition ZPTAE with rolling 100-period std reference; write metrics.json
        try:
            y_true_list = y_test.to_numpy(dtype=float).tolist()
            y_pred_list = y_pred_series.reindex(y_test.index).to_numpy(dtype=float).tolist()
            zpt = zptae_log10_loss(y_true_list, y_pred_list, window=100, p=3.0)
            # Sanitize metrics: if ZPTAE still non-finite, fall back to log10(MAE)
            l10 = float(zpt.get("log10_loss") or float("nan"))
            mae = float(zpt.get("mae") or float("nan"))
            mse = float(zpt.get("mse") or float("nan"))
            if not np.isfinite(l10):
                if np.isfinite(mae):
                    l10 = float(np.log10(max(mae, 1e-12)))
                else:
                    l10 = None  # cannot compute
            metrics_out: Dict[str, Any] = {"log10_loss": l10, "source": "test", "mae": mae, "mse": mse, "n": int(len(y_test))}
            art_dir = os.path.join(root_dir, "data", "artifacts")
            os.makedirs(art_dir, exist_ok=True)
            # Ensure strict JSON (no NaN/Inf) and write atomically
            safe = {k: (None if (isinstance(v, float) and not np.isfinite(v)) else v) for k, v in metrics_out.items()}
            _atomic_json_write(os.path.join(art_dir, "metrics.json"), safe)
            print(f"Wrote metrics.json with log10_loss={metrics_out['log10_loss']}")
        except (OSError, IOError, ValueError, RuntimeError, ImportError) as e:
            print(f"Warning: failed to compute/write ZPTAE metrics: {e}")
    else:
        # Fallback: if test too small, compute validation metrics when possible
        if len(y_val) >= 2 and xgb_model is not None:
            try:
                # Predict on validation split using the trained XGB model
                y_val_pred_series = pd.Series(cast(np.ndarray, xgb_model.predict(X_val[feature_cols].to_numpy(dtype=float))), index=y_val.index)
                # Optional quick stats
                with warnings.catch_warnings():
                    warnings.simplefilter("ignore", category=RuntimeWarning)
                    m = float(np.nanmean(y_val_pred_series))
                    sd = float(np.nanstd(y_val_pred_series))
                print(f"Val pred stats -> count:{len(y_val_pred_series)} mean:{m:.6g} std:{sd:.6g}")

                # Compute ZPTAE on validation as a proxy when test is too small
                y_true_list = y_val.to_numpy(dtype=float).tolist()
                y_pred_list = y_val_pred_series.reindex(y_val.index).to_numpy(dtype=float).tolist()
                zpt = zptae_log10_loss(y_true_list, y_pred_list, window=100, p=3.0)
                l10 = float(zpt.get("log10_loss") or float("nan"))
                mae = float(zpt.get("mae") or float("nan"))
                mse = float(zpt.get("mse") or float("nan"))
                if not np.isfinite(l10):
                    if np.isfinite(mae):
                        l10 = float(np.log10(max(mae, 1e-12)))
                    else:
                        l10 = None
                metrics_out: Dict[str, Any] = {"log10_loss": l10, "source": "validation", "mae": mae, "mse": mse, "n": int(len(y_val))}
                art_dir = os.path.join(root_dir, "data", "artifacts")
                os.makedirs(art_dir, exist_ok=True)
                safe = {k: (None if (isinstance(v, float) and not np.isfinite(v)) else v) for k, v in metrics_out.items()}
                _atomic_json_write(os.path.join(art_dir, "metrics.json"), safe)
                print(f"Wrote metrics.json (validation fallback) with log10_loss={metrics_out['log10_loss']}")
            except (OSError, IOError, ValueError, RuntimeError, ImportError) as e:
                print(f"Warning: failed to compute/write validation ZPTAE metrics: {e}")
        else:
            # If we cannot compute a metric, write a warning placeholder for traceability
            print("Skipped metrics: both test and validation too small (<2 samples)")
            try:
                art_dir = os.path.join(root_dir, "data", "artifacts")
                os.makedirs(art_dir, exist_ok=True)
                placeholder = {"log10_loss": None, "source": "none", "warning": "insufficient ground truth (<2 samples)", "n": 0}
                _atomic_json_write(os.path.join(art_dir, "metrics.json"), placeholder)
            except (OSError, IOError, ValueError, RuntimeError):
                pass

    # Live-as-of prediction for current submission window
    # Build features up to 'as_of' and compute base predictions
    try:
        # Filter full data up to as_of for base close series
        asof_mask = (date_index >= start_naive) & (date_index <= min(as_of_naive, end_effective))
        full_asof = full_data.loc[asof_mask]
        flat_any = full_asof.copy()
        if "close" in flat_any.columns:
            close_series_any = flat_any["close"]
        else:
            price_candidates = [c for c in flat_any.columns if "close" in c or c.endswith("_close")]
            close_series_any = flat_any[price_candidates[0]] if price_candidates else pd.Series(index=flat_any.index, dtype=float)
        alpha_asof = build_alpha_features(close_series_any, extra=(extra_map if extra_map else None))

        # Add simple volume-based features (rolling mean/std and z-score, 24h and 168h)
        try:
            if "volume" in flat_any.columns:
                vol_series = pd.Series(pd.to_numeric(flat_any["volume"], errors="coerce"), index=pd.to_datetime(flat_any.index.get_level_values("date")))
                vol_h = vol_series.resample("h").last()
                for w in (24, 168):
                    ma = vol_h.rolling(window=w, min_periods=max(2, w//4)).mean()
                    sd = vol_h.rolling(window=w, min_periods=max(2, w//4)).std(ddof=0)
                    alpha_asof[f"vol_ma_{w}"] = ma
                    alpha_asof[f"vol_sd_{w}"] = sd
                    alpha_asof[f"vol_z_{w}"] = (vol_h - ma) / (sd.replace(0.0, np.nan))
                    alpha_asof[f"vol_ma_ratio_{w}"] = vol_h / ma.replace(0.0, np.nan)
        except Exception:
            pass

        # Compose live feature row aligned to training feature set
        live_row = alpha_asof.tail(1).copy()
        live_row = live_row.reindex(columns=feature_cols, fill_value=0.0)

        # XGB-only live prediction
        live_member_preds: Dict[str, float] = {}
        if "xgb" in live_predictors:
            try:
                pred = float(np.asarray(live_predictors["xgb"].predict(live_row.to_numpy(dtype=float))).reshape(-1)[-1])
            except Exception:
                pred = 0.0
            live_member_preds["xgb"] = pred
            live_value = pred
        else:
            live_value = 0.0
        # Persist a small artifact for forecast construction in the submit step
        try:
            preds_arr = np.array(list(live_member_preds.values()), dtype=float)
            stddev = float(np.nanstd(preds_arr)) if preds_arr.size > 0 else None
            art_dir = os.path.join(root_dir, "data", "artifacts")
            os.makedirs(art_dir, exist_ok=True)
            lf_payload = {
                "as_of": str(as_of_naive),
                "topic_id": int(DEFAULT_TOPIC_ID),
                "member_preds": live_member_preds,
                "weights": {k: 1.0 for k in live_member_preds.keys()},
                "stddev": stddev,
            }
            _atomic_json_write(os.path.join(art_dir, "live_forecast.json"), lf_payload)
        except Exception:
            pass
    except (ValueError, TypeError, KeyError, RuntimeError) as e:
        print(f"Warning: live-as-of feature build failed: {e}")
        # Fallback: use last y_pred_series if available
        live_value = float(y_pred_series.iloc[-1]) if len(y_pred_series) else 1e-4

    # Signal damping and safety checks
    if np.isfinite(live_value) and abs(live_value) < 1e-5:
        live_value = float(np.sign(live_value) or 1.0) * 1e-5
        print(f"Signal damping applied; clamped live_value to {live_value}")
    if not (np.isfinite(live_value)) or abs(live_value) < 1e-8:
        print("Warning: invalid or near-zero live_value; applying fallback.")
        try:
            if len(y_train) > 0:
                recent = y_train.tail(min(100, len(y_train)))
                m = float(np.nanmean(recent))
                if np.isfinite(m) and abs(m) >= 1e-6:
                    live_value = m
                else:
                    s = float(np.sign(float(recent.iloc[-1]))) if len(recent) > 0 else 1.0
                    live_value = s * 1e-4
            else:
                live_value = 1e-4
        except (ValueError, TypeError, IndexError):
            live_value = 1e-4
        print(f"Using fallback live_value={live_value}")

    # 7) Persist XGB model bundle (model + features) for deterministic, fast inference
    # root_dir defined earlier
    models_dir = os.path.join(root_dir, "models")
    os.makedirs(models_dir, exist_ok=True)
    bundle_path = os.path.join(models_dir, "xgb_model.pkl")
    try:
        with open(bundle_path, "wb") as bf:
            # Persist only the XGB model and its features
            bundle_meta: Dict[str, Any] = {"features": feature_cols, "model_class": "XGBRegressor"}
            xgb_only = cast(Any, live_predictors.get("xgb"))
            pickle.dump({"model": xgb_only, "meta": bundle_meta}, bf)
        print(f"Saved XGB model bundle to {bundle_path}")
        # Verify bundle integrity by loading and reporting features count
        try:
            with open(bundle_path, "rb") as bf2:
                bundle_loaded: Dict[str, Any] = pickle.load(bf2)
            meta_loaded: Dict[str, Any] = cast(Dict[str, Any], bundle_loaded.get("meta") or {})
            features_loaded: List[Any] = cast(List[Any], meta_loaded.get("features") or [])
            n_features = len(features_loaded)
            print(f"bundle_ok model=XGBRegressor features={n_features}")
        except (OSError, IOError, pickle.UnpicklingError, AttributeError, KeyError) as e2:
            print(f"Warning: bundle self-check failed: {e2}")
    except (OSError, IOError) as e:
        print(f"Warning: failed to save model bundle: {e}")

    # 8) Save minimal JSON output ONLY to artifacts path in the new format
    # Required format: { "topic_id": 67, "value": <float> }
    # This replaces the former per-topic-key format like {"<topic_id>": [value]}.
    def save_prediction(prediction: Dict[str, Any], paths: List[str]) -> None:
        for p in paths:
            os.makedirs(os.path.dirname(p), exist_ok=True)
            _atomic_json_write(p, prediction)
            print(f"Wrote prediction artifact -> {p}")

    artifacts_path = os.path.join(root_dir, "data", "artifacts", "predictions.json")
    topic_id_cfg: Optional[int] = None
    try:
        submission_cfg: Dict[str, Any] = cast(Dict[str, Any], cfg.get("submission", {}) or {})
        topic_id_cfg = int(submission_cfg.get("topic_id", 67))
    except (ValueError, TypeError, KeyError):
        topic_id_cfg = 67
    save_prediction({"topic_id": topic_id_cfg or 67, "value": live_value}, [artifacts_path])
    print(f"Final prediction (as_of={as_of}) value: {live_value}")

    # Ensure submission log schema exists and is locked for future writes
    log_csv = os.path.join(root_dir, "submission_log.csv")
    ensure_submission_log_schema(log_csv)
    # Also normalize existing rows to ensure exact 12-column order, lowercase booleans, and 'null' tokens
    normalize_submission_log_file(log_csv)
    # Deduplicate historical rows keeping at most one per (timestamp_utc, topic_id), preferring success rows
    dedupe_submission_log_file(log_csv)

    # 9) Optional: trigger submission now using SDK directly
    if args.submit:
        # Clamp and validate live_value
        if not (np.isfinite(live_value)):
            print("ERROR: live_value is not finite; aborting submission.", file=sys.stderr)
            return 1
        if abs(live_value) > 2.0:
            print("Warning: live prediction magnitude large; clamping to +/-2.", file=sys.stderr)
            live_value = float(max(-2.0, min(2.0, live_value)))

        # Read precomputed log10_loss if available
        pre_log10_loss: Optional[float] = None
        try:
            mpath = os.path.join(root_dir, "data", "artifacts", "metrics.json")
            if os.path.exists(mpath):
                with open(mpath, "r", encoding="utf-8") as mf:
                    _m = json.load(mf) or {}
                if isinstance(_m, dict) and "log10_loss" in _m:
                    v = _m.get("log10_loss")
                    pre_log10_loss = float(v) if v is not None else None
        except (OSError, IOError, ValueError, json.JSONDecodeError):
            pre_log10_loss = None

        if not args.force_submit and not (topic_validation_ok and topic_validation_funded and topic_validation_epoch):
            reason = topic_validation_reason or "topic_validation_failed"
<<<<<<< HEAD
            logging.warning(f"Topic validation guard active; skipping submission because {reason}")
=======
            skip_msg = (
                "Submission skipped: topic is not rewardable or active due to: "
                f"{reason}"
            )
            print(skip_msg)
            logging.warning(skip_msg)
>>>>>>> f9fb76ab
            try:
                ws_now_tv = _window_start_utc(cadence_s=_load_cadence_from_config(root_dir))
                wallet_log = _resolve_wallet_for_logging(root_dir)
                _log_submission(
                    root_dir,
                    ws_now_tv,
                    int(topic_id_cfg or 67),
                    live_value,
                    wallet_log,
                    None,
                    None,
                    False,
                    0,
<<<<<<< HEAD
                    f"topic_validation:{reason}",
=======
                    "skipped_topic_not_ready",
>>>>>>> f9fb76ab
                    pre_log10_loss,
                )
            except Exception:
                pass
            return 0

        # Cooldown guard: avoid EMA collisions by limiting one success per 600s window
        def _seconds_since_last_success(csv_path: str) -> Optional[int]:
            try:
                if not os.path.exists(csv_path):
                    return None
                import csv as _csv
                last_ts: Optional[pd.Timestamp] = None
                with open(csv_path, "r", encoding="utf-8") as fh:
                    r = _csv.DictReader(fh)
                    for row in r:
                        succ = (row.get("success", "").strip().lower() in ("true", "1"))
                        ts = (row.get("timestamp_utc") or "").strip()
                        if succ and ts:
                            try:
                                t = pd.Timestamp(ts).tz_localize("UTC") if pd.Timestamp(ts).tzinfo is None else pd.Timestamp(ts).tz_convert("UTC")
                                if (last_ts is None) or (t > last_ts):
                                    last_ts = t
                            except Exception:
                                continue
                if last_ts is None:
                    return None
                now_u = pd.Timestamp.now(tz="UTC")
                return int((now_u - last_ts).total_seconds())
            except Exception:
                return None

        sec_ago = _seconds_since_last_success(log_csv)
        if (sec_ago is not None) and (sec_ago < 600):
            print(f"submit: cooldown active; last success {sec_ago}s ago < 600s; skipping to avoid EMA collision")
            try:
                ws_now_cd = _window_start_utc(cadence_s=_load_cadence_from_config(root_dir))
                w = _resolve_wallet_for_logging(root_dir)
                _log_submission(root_dir, ws_now_cd, int(topic_id_cfg or 67), live_value, w, None, None, False, 0, "cooldown_600s", pre_log10_loss)
            except Exception:
                pass
            return 0

        # High-loss filter: require pre_log10_loss to be within top 25% (lowest losses)
        def _recent_loss_q(csv_path: str, q: float = 0.25, k: int = 40) -> Optional[float]:
            try:
                if not os.path.exists(csv_path):
                    return None
                import csv as _csv
                vals: List[float] = []
                with open(csv_path, "r", encoding="utf-8") as fh:
                    r = _csv.DictReader(fh)
                    for row in r:
                        s = (row.get("log10_loss") or "").strip()
                        if s == "" or s.lower() == "null":
                            continue
                        try:
                            v = float(s)
                        except Exception:
                            continue
                        if np.isfinite(v):
                            vals.append(v)
                if not vals:
                    return None
                arr = np.array(vals[-k:], dtype=float)
                if arr.size < 5:
                    return None
                return float(np.quantile(arr, q))
            except Exception:
                return None

        q25 = _recent_loss_q(log_csv, q=0.25, k=40)
        if (pre_log10_loss is not None) and (q25 is not None):
            # Lower loss is better; require being <= q25
            if not (pre_log10_loss <= q25):
                print(f"submit: filtered out high-loss prediction (loss={pre_log10_loss:.6g} > q25={q25:.6g})")
                try:
                    ws_now_fl = _window_start_utc(cadence_s=_load_cadence_from_config(root_dir))
                    w = _resolve_wallet_for_logging(root_dir)
                    _log_submission(root_dir, ws_now_fl, int(topic_id_cfg or 67), live_value, w, None, None, False, 0, "filtered_high_loss", pre_log10_loss)
                except Exception:
                    pass
                return 0

        # Competition window guard (UTC)
        def _comp_window_from_config(root: str) -> Tuple[pd.Timestamp, pd.Timestamp]:
            try:
                if yaml is not None:
                    cfg_path2 = os.path.join(root, "config", "pipeline.yaml")
                    if os.path.exists(cfg_path2):
                        with open(cfg_path2, "r", encoding="utf-8") as fh2:
                            cfg2 = yaml.safe_load(fh2) or {}
                        if isinstance(cfg2, dict):
                            sch = cfg2.get("schedule", {}) or {}
                            s = sch.get("start")
                            e = sch.get("end")
                            if isinstance(s, str) and isinstance(e, str):
                                sdt = pd.Timestamp(s).tz_localize("UTC") if pd.Timestamp(s).tzinfo is None else pd.Timestamp(s).tz_convert("UTC")
                                edt = pd.Timestamp(e).tz_localize("UTC") if pd.Timestamp(e).tzinfo is None else pd.Timestamp(e).tz_convert("UTC")
                                return sdt, edt
            except (OSError, IOError, ValueError, TypeError):
                pass
            return pd.Timestamp("2025-09-16T13:00:00Z"), pd.Timestamp("2025-12-15T13:00:00Z")

        cadence_s = _load_cadence_from_config(root_dir)
        ws_now = _window_start_utc(cadence_s=cadence_s)
        comp_start, comp_end = _comp_window_from_config(root_dir)
        now_utc = pd.Timestamp.now(tz="UTC")
        if (not args.force_submit) and (not (comp_start <= now_utc < comp_end)):
            print("submit: outside competition window; skipping submission")
            try:
                w = _resolve_wallet_for_logging(root_dir)
                _log_submission(root_dir, ws_now, int(topic_id_cfg or 67), live_value, w, None, None, False, 0, "outside_window")
            except Exception:
                pass
            return 0
        # Duplicate guards
        # If --force-submit is NOT provided, enforce per-window duplicate guard.
        if (not args.force_submit) and _has_submitted_this_hour(log_csv, ws_now):
            print("submit: skipped; successful submission already recorded for this hour (CSV)")
            try:
                w = _resolve_wallet_for_logging(root_dir)
                _log_submission(root_dir, ws_now, int(topic_id_cfg or 67), live_value, w, None, None, False, 0, "skipped_window")
            except Exception:
                pass
            return 0
        intended_env = os.getenv("ALLORA_WALLET_ADDR", "").strip() or None
        if (not args.force_submit) and _guard_already_submitted_this_window(root_dir, cadence_s, intended_env):
            print("submit: skipped; already submitted in current window (guard)")
            try:
                w = intended_env or _resolve_wallet_for_logging(root_dir)
                _log_submission(root_dir, ws_now, int(topic_id_cfg or 67), live_value, w, None, None, False, 0, "skipped_window")
            except Exception:
                pass
            return 0

        # Lifecycle: gate by Active and Churnable states per Allora Topic Life Cycle
        lifecycle = _compute_lifecycle_state(int(topic_id_cfg or 67))
        global _LAST_TOPIC_ACTIVE_STATE
        current_active = bool(lifecycle.get("is_active", False))
        is_rewardable = bool(lifecycle.get("is_rewardable", False))
        inactive_reasons = lifecycle.get("inactive_reasons") or []
        churn_reasons = lifecycle.get("churn_reasons") or []
        activity_snapshot = lifecycle.get("activity_snapshot") or {}

<<<<<<< HEAD
=======
        reps_raw = activity_snapshot.get("reputers_count")
        try:
            reputers_count = int(float(reps_raw)) if reps_raw is not None else None
        except (TypeError, ValueError):
            reputers_count = None
        unfulfilled_raw = lifecycle.get("unfulfilled")
        try:
            unfulfilled_int = int(float(unfulfilled_raw)) if unfulfilled_raw is not None else None
        except (TypeError, ValueError):
            unfulfilled_int = None

>>>>>>> f9fb76ab
        lifecycle_report = (
            "Lifecycle diagnostics:\n"
            f"  is_active={current_active}\n"
            f"  is_rewardable={is_rewardable}\n"
            f"  inactive_reasons={inactive_reasons}\n"
            f"  churn_reasons={churn_reasons}\n"
<<<<<<< HEAD
=======
            f"  reputers_count={reputers_count}\n"
            f"  unfulfilled={unfulfilled_int}\n"
>>>>>>> f9fb76ab
            f"  activity_snapshot={activity_snapshot}"
        )
        print(lifecycle_report)
        logging.info(lifecycle_report)

        previous_active = _LAST_TOPIC_ACTIVE_STATE
        if current_active and previous_active is not True:
            msg_active = "Topic now active — submitting"
            print(msg_active)
            logging.info(msg_active)
        _LAST_TOPIC_ACTIVE_STATE = current_active
        # Also enforce topic-creation parameter compatibility and funding before submission
        topic_validation = _validate_topic_creation_and_funding(int(topic_id_cfg or 67), EXPECTED_TOPIC_67)
        if not bool(topic_validation.get("funded", False)):
            print("submit: topic not funded; call fund-topic first; skipping submission")
            try:
                w = intended_env or _resolve_wallet_for_logging(root_dir)
                _log_submission(root_dir, ws_now, int(topic_id_cfg or 67), live_value, w, None, None, False, 0, "topic_not_funded", pre_log10_loss)
            except Exception:
                pass
            return 0
        mism = topic_validation.get("mismatches") or []
        if mism:
            # Non-fatal: require at least loss_method/p_norm/allow_negative to be aligned; if not, skip
            def _has_key(prefix: str) -> bool:
                return any((isinstance(x, str) and x.startswith(prefix)) for x in mism)
            if _has_key("loss_method:") or _has_key("p_norm:") or _has_key("allow_negative:"):
                print(f"submit: topic params mismatch detected (critical): {mism}; skipping submission")
                try:
                    w = intended_env or _resolve_wallet_for_logging(root_dir)
                    _log_submission(root_dir, ws_now, int(topic_id_cfg or 67), live_value, w, None, None, False, 0, "topic_params_mismatch", pre_log10_loss)
                except Exception:
                    pass
                return 0
        # Persist lifecycle snapshot for auditability
        try:
            audit_dir = os.path.join(root_dir, "data", "artifacts", "logs")
            os.makedirs(audit_dir, exist_ok=True)
            ts_str = pd.Timestamp.now(tz="UTC").strftime("%Y%m%dT%H%M%SZ")
            with open(os.path.join(audit_dir, f"lifecycle-{ts_str}.json"), "w", encoding="utf-8") as lf:
                json.dump(lifecycle, lf, indent=2)
        except Exception:
            pass
<<<<<<< HEAD
        # Check Active (funding+stake+reputers)
        if not args.force_submit and (not current_active or not is_rewardable):
=======
        # Check Active (funding+stake+reputers) and rewardability/nonce hygiene
        reps_for_skip = reputers_count
        unfulfilled_for_skip = unfulfilled_int
        should_skip = (
            not current_active
            or not is_rewardable
            or reps_for_skip is None
            or reps_for_skip < 1
            or (unfulfilled_for_skip is not None and unfulfilled_for_skip > 0)
        )
        if not args.force_submit and should_skip:
>>>>>>> f9fb76ab
            snapshot = activity_snapshot
            eff = snapshot.get("effective_revenue")
            stk = snapshot.get("delegated_stake")
            reps = snapshot.get("reputers_count")
            reason_list = [str(r) for r in inactive_reasons if r]
<<<<<<< HEAD
=======
            if (reps_for_skip is None or reps_for_skip < 1) and "reputers missing" not in reason_list:
                reason_list.append("reputers missing")
            if unfulfilled_for_skip is not None and unfulfilled_for_skip > 0:
                reason_list.append(f"unfulfilled_nonces:{unfulfilled_for_skip}")
>>>>>>> f9fb76ab
            if not is_rewardable and "not_rewardable" not in reason_list:
                reason_list.append("not_rewardable")
            reason_str = ", ".join(reason_list) if reason_list else "unknown"
            skip_msg = (
                "Submission skipped: topic is not rewardable or active due to: "
                f"{reason_str}"
            )
            print(skip_msg)
            logging.warning(skip_msg)
            wait_msg = (
                "Waiting for topic to activate: "
<<<<<<< HEAD
                f"effective_revenue={eff} delegated_stake={stk} reputers_count={reps}; Will retry next loop."
=======
                f"effective_revenue={eff} delegated_stake={stk} reputers_count={reps} "
                f"unfulfilled={unfulfilled_for_skip}; Will retry next loop."
>>>>>>> f9fb76ab
            )
            print(wait_msg)
            logging.info(wait_msg)
            try:
<<<<<<< HEAD
                detailed_status = "skipped_inactive_topic"
=======
                detailed_status = "skipped_topic_not_ready"
>>>>>>> f9fb76ab
                try:
                    wallet_for_log = intended_env or _resolve_wallet_for_logging(root_dir)
                except Exception:
                    wallet_for_log = intended_env
                _log_submission(
                    root_dir,
                    ws_now,
                    int(topic_id_cfg or 67),
                    live_value,
                    wallet_for_log,
                    None,
                    None,
                    False,
                    0,
                    detailed_status,
                    pre_log10_loss,
                )
            except Exception:
                pass
            return 0
        # Check Churnable (epoch elapsed and weight rank acceptable)
        if not args.force_submit and not lifecycle.get("is_churnable", False):
            reasons = lifecycle.get("churn_reasons") or []
            print(f"submit: topic Active but not Churnable; reasons={reasons}; skipping submission")
            try:
                w = intended_env or _resolve_wallet_for_logging(root_dir)
                status = "active_not_churnable:" + ",".join(reasons) if isinstance(reasons, list) else "active_not_churnable"
                _log_submission(root_dir, ws_now, int(topic_id_cfg or 67), live_value, w, None, None, False, 0, status, pre_log10_loss)
            except Exception:
                pass
            return 0

        # Submit via client using XGB-only policy to ensure non-null forecast
        _env_wallet = os.getenv("ALLORA_WALLET_ADDR", "").strip()
        if _env_wallet and not _env_wallet.endswith("6vma"):
            print(f"Warning: ALLORA_WALLET_ADDR does not end with '6vma' (got ...{_env_wallet[-4:]}); ensure correct worker wallet is configured.", file=sys.stderr)
        helper_result = _submit_via_external_helper(
            int(topic_id_cfg or 67),
            float(live_value),
            root_dir,
            pre_log10_loss,
            int(args.submit_timeout),
        )
        if helper_result is not None:
            helper_rc, helper_success = helper_result
            if helper_success:
                try:
                    _update_window_lock(root_dir, cadence_s, intended_env)
                except Exception:
                    pass
                try:
                    _post_submit_backfill(root_dir, tail=20, attempts=3, delay_s=2.0)
                except Exception:
                    pass
                return helper_rc
            else:
                print("submit(helper): external helper failed, falling back to direct client submission", file=sys.stderr)

        api_key = _require_api_key()
        # Prefer client-based submit to guarantee forecast, fallback to SDK worker if client path fails
        rc_client = asyncio.run(_submit_with_client_xgb(int(topic_id_cfg or 67), float(live_value), root_dir, pre_log10_loss, args.force_submit))
        rc = rc_client
        if rc_client != 0:
            # Always attempt SDK fallback when client path fails; unfulfilled nonces query can be stale
            print("Client-based xgb-only submit failed; attempting SDK worker fallback (forecast may be null)", file=sys.stderr)
            rc = asyncio.run(_submit_with_sdk(int(topic_id_cfg or 67), float(live_value), api_key, int(args.submit_timeout), int(args.submit_retries), root_dir, pre_log10_loss))
        if rc == 0:
            try:
                _update_window_lock(root_dir, cadence_s, intended_env)
            except Exception:
                pass
            # Best-effort score/reward backfill for recent rows
            try:
                _post_submit_backfill(root_dir, tail=20, attempts=3, delay_s=2.0)
            except Exception:
                pass
        # After submission, normalize/dedupe once more in case new rows were added
        try:
            ensure_submission_log_schema(log_csv)
            normalize_submission_log_file(log_csv)
            dedupe_submission_log_file(log_csv)
        except (OSError, IOError, ValueError, RuntimeError):
            pass
        return rc

    return 0

def main() -> int:
    root_dir = os.path.dirname(os.path.abspath(__file__))
    cfg = _load_pipeline_config(root_dir)
    parser = argparse.ArgumentParser(description="Train model and emit predictions.json for Topic 67 (7-day BTC/USD log-return)")
    parser.add_argument("--from-month", default="2025-01")
    parser.add_argument("--schedule-mode", default=None, help="Schedule mode (single, loop, etc.)")
    parser.add_argument("--cadence", default=None, help="Cadence for scheduling (e.g., 1h)")
    parser.add_argument("--start-utc", default=None, help="Start datetime in UTC (ISO format)")
    parser.add_argument("--end-utc", default=None, help="End datetime in UTC (ISO format)")
    parser.add_argument("--as-of", default=None, help="As-of datetime in UTC (ISO format)")
    parser.add_argument("--as-of-now", action="store_true", help="Use current UTC time as as_of")
    parser.add_argument("--submit", action="store_true", help="Submit the prediction after training")
    parser.add_argument("--submit-timeout", type=int, default=30, help="Timeout for submission in seconds")
    parser.add_argument("--submit-retries", type=int, default=3, help="Number of retries for submission")
    parser.add_argument("--force-submit", action="store_true", help="Force submission even if guards are active")
    parser.add_argument("--loop", action="store_true", help="Continuously run training/submission cycles based on cadence")
    parser.add_argument("--once", action="store_true", help="Run exactly one iteration even if config requests loop")
    parser.add_argument("--timeout", type=int, default=0, help="Loop runtime limit in seconds (0 runs indefinitely)")
    args = parser.parse_args()
    data_cfg: Dict[str, Any] = cfg.get("data", {})
    args.from_month = str(data_cfg.get("from_month", args.from_month))
    sched_cfg: Dict[str, Any] = cfg.get("schedule", {})
    mode_cfg = str(args.schedule_mode or sched_cfg.get("mode", "single"))
    if getattr(args, "once", False):
        effective_mode = "once"
    elif args.loop or mode_cfg.lower() == "loop":
        effective_mode = "loop"
    else:
        effective_mode = mode_cfg
    if effective_mode.lower() == "loop":
        cadence = "1h"
    else:
        cadence = str(args.cadence or sched_cfg.get("cadence", "1h"))
    setattr(args, "_effective_mode", effective_mode)
    setattr(args, "_effective_cadence", cadence)
    cadence_s = _parse_cadence(cadence)
    def _run_once() -> int:
        return run_pipeline(args, cfg, root_dir)
    if effective_mode.lower() != "loop":
        return _run_once()
    iteration = 0
    loop_timeout = max(0, int(getattr(args, "timeout", 0) or 0))
    start_wall = time.time()
    _sleep_until_next_window(cadence_s)
    last_rc = 0
    while True:
        if loop_timeout and (time.time() - start_wall) >= loop_timeout:
            logging.info("[loop] timeout reached before next iteration; exiting loop")
            return last_rc
        iteration += 1
        logging.info(f"[loop] iteration={iteration} start")
        rc = _run_once()
        last_rc = rc
        logging.info(f"[loop] iteration={iteration} completed with rc={rc}")
        now_utc = pd.Timestamp.now(tz="UTC")
        window_start = _window_start_utc(now=now_utc, cadence_s=cadence_s)
        next_window = window_start + pd.Timedelta(seconds=cadence_s)
        sleep_seconds = max(0.0, (next_window - now_utc).total_seconds())
        logging.info(f"[loop] sleeping {sleep_seconds:.1f}s until {next_window.strftime('%Y-%m-%dT%H:%M:%SZ')}")
        try:
            time.sleep(sleep_seconds)
        except KeyboardInterrupt:
            logging.info("[loop] received KeyboardInterrupt; exiting loop")
            return rc
        if loop_timeout and (time.time() - start_wall) >= loop_timeout:
            logging.info("[loop] timeout reached after iteration; exiting loop")
            return last_rc

    return 0


if __name__ == "__main__":
    sys.exit(main())<|MERGE_RESOLUTION|>--- conflicted
+++ resolved
@@ -3255,16 +3255,12 @@
 
         if not args.force_submit and not (topic_validation_ok and topic_validation_funded and topic_validation_epoch):
             reason = topic_validation_reason or "topic_validation_failed"
-<<<<<<< HEAD
-            logging.warning(f"Topic validation guard active; skipping submission because {reason}")
-=======
             skip_msg = (
                 "Submission skipped: topic is not rewardable or active due to: "
                 f"{reason}"
             )
             print(skip_msg)
             logging.warning(skip_msg)
->>>>>>> f9fb76ab
             try:
                 ws_now_tv = _window_start_utc(cadence_s=_load_cadence_from_config(root_dir))
                 wallet_log = _resolve_wallet_for_logging(root_dir)
@@ -3278,11 +3274,7 @@
                     None,
                     False,
                     0,
-<<<<<<< HEAD
-                    f"topic_validation:{reason}",
-=======
                     "skipped_topic_not_ready",
->>>>>>> f9fb76ab
                     pre_log10_loss,
                 )
             except Exception:
@@ -3428,8 +3420,6 @@
         churn_reasons = lifecycle.get("churn_reasons") or []
         activity_snapshot = lifecycle.get("activity_snapshot") or {}
 
-<<<<<<< HEAD
-=======
         reps_raw = activity_snapshot.get("reputers_count")
         try:
             reputers_count = int(float(reps_raw)) if reps_raw is not None else None
@@ -3441,18 +3431,14 @@
         except (TypeError, ValueError):
             unfulfilled_int = None
 
->>>>>>> f9fb76ab
         lifecycle_report = (
             "Lifecycle diagnostics:\n"
             f"  is_active={current_active}\n"
             f"  is_rewardable={is_rewardable}\n"
             f"  inactive_reasons={inactive_reasons}\n"
             f"  churn_reasons={churn_reasons}\n"
-<<<<<<< HEAD
-=======
             f"  reputers_count={reputers_count}\n"
             f"  unfulfilled={unfulfilled_int}\n"
->>>>>>> f9fb76ab
             f"  activity_snapshot={activity_snapshot}"
         )
         print(lifecycle_report)
@@ -3496,10 +3482,6 @@
                 json.dump(lifecycle, lf, indent=2)
         except Exception:
             pass
-<<<<<<< HEAD
-        # Check Active (funding+stake+reputers)
-        if not args.force_submit and (not current_active or not is_rewardable):
-=======
         # Check Active (funding+stake+reputers) and rewardability/nonce hygiene
         reps_for_skip = reputers_count
         unfulfilled_for_skip = unfulfilled_int
@@ -3511,19 +3493,15 @@
             or (unfulfilled_for_skip is not None and unfulfilled_for_skip > 0)
         )
         if not args.force_submit and should_skip:
->>>>>>> f9fb76ab
             snapshot = activity_snapshot
             eff = snapshot.get("effective_revenue")
             stk = snapshot.get("delegated_stake")
             reps = snapshot.get("reputers_count")
             reason_list = [str(r) for r in inactive_reasons if r]
-<<<<<<< HEAD
-=======
             if (reps_for_skip is None or reps_for_skip < 1) and "reputers missing" not in reason_list:
                 reason_list.append("reputers missing")
             if unfulfilled_for_skip is not None and unfulfilled_for_skip > 0:
                 reason_list.append(f"unfulfilled_nonces:{unfulfilled_for_skip}")
->>>>>>> f9fb76ab
             if not is_rewardable and "not_rewardable" not in reason_list:
                 reason_list.append("not_rewardable")
             reason_str = ", ".join(reason_list) if reason_list else "unknown"
@@ -3535,21 +3513,13 @@
             logging.warning(skip_msg)
             wait_msg = (
                 "Waiting for topic to activate: "
-<<<<<<< HEAD
-                f"effective_revenue={eff} delegated_stake={stk} reputers_count={reps}; Will retry next loop."
-=======
                 f"effective_revenue={eff} delegated_stake={stk} reputers_count={reps} "
                 f"unfulfilled={unfulfilled_for_skip}; Will retry next loop."
->>>>>>> f9fb76ab
             )
             print(wait_msg)
             logging.info(wait_msg)
             try:
-<<<<<<< HEAD
-                detailed_status = "skipped_inactive_topic"
-=======
                 detailed_status = "skipped_topic_not_ready"
->>>>>>> f9fb76ab
                 try:
                     wallet_for_log = intended_env or _resolve_wallet_for_logging(root_dir)
                 except Exception:
