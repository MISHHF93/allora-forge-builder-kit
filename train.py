import os
import sys
import json
import argparse
import time
import asyncio
import logging
from typing import List, Optional, Tuple, Dict, Any, Set, cast
import warnings
import pandas as pd
from dotenv import load_dotenv, find_dotenv, dotenv_values
import re
import numpy as np
from numpy.typing import NDArray
import math
import pickle
import requests
import subprocess

# Load environment variables from .env at import time
load_dotenv()

from allora_forge_builder_kit.workflow import AlloraMLWorkflow
from allora_forge_builder_kit.alpha_features import build_alpha_features, merge_external_features
from allora_forge_builder_kit.submission_log import (
    ensure_submission_log_schema,
    normalize_submission_log_file,
    dedupe_submission_log_file,
    log_submission_row,
)

try:
    import yaml  # type: ignore
except ImportError:
    yaml = None

# Set up logging to pipeline_run.log with timestamps
logging.basicConfig(
    filename='pipeline_run.log',
    level=logging.INFO,
    format='%(asctime)s - %(levelname)s - %(message)s',
    datefmt='%Y-%m-%d %H:%M:%SZ'
)

# --- Timezone helpers ---------------------------------------------------------
# NumPy datetime64 does not preserve timezone information. To avoid warnings
# like "no explicit representation of timezones available for np.datetime64"
# and to keep the competition cadence strictly in UTC, we normalize all
# datetime values to NAIVE UTC (tz stripped) before any NumPy conversion.
# (removed unused timezone alias)

def _to_naive_utc_index(idx: pd.DatetimeIndex) -> pd.DatetimeIndex:
    """Return a DatetimeIndex normalized to naive UTC (tz stripped).
    - If tz-aware, convert to UTC and strip tzinfo.
    - If tz-naive, assume it already represents UTC and return as-is.
    """
    try:
        di = pd.DatetimeIndex(idx)
        if getattr(di, "tz", None) is not None:
            return di.tz_convert("UTC").tz_localize(None)
        return di
    except (ValueError, TypeError, AttributeError, RuntimeError):
        # Best-effort fallback
        di = pd.to_datetime(idx, utc=True)
        return pd.DatetimeIndex(di.tz_convert("UTC").tz_localize(None))

def _to_naive_utc_ts(ts: pd.Timestamp) -> pd.Timestamp:
    """Return a Timestamp normalized to naive UTC (tz stripped)."""
    try:
        if getattr(ts, "tz", None) is not None:
            return ts.tz_convert("UTC").tz_localize(None)
        return ts
    except (ValueError, TypeError, AttributeError, RuntimeError):
        # Fallback: coerce to UTC then strip
        t = pd.Timestamp(ts, tz="UTC")
        return t.tz_localize(None)

def _require_api_key() -> str:
    api_key = os.getenv("ALLORA_API_KEY")
    if api_key:
        return api_key.strip()

    # Retry with explicit path near this script and with find_dotenv fallback
    repo_dotenv = os.path.join(os.path.dirname(os.path.abspath(__file__)), ".env")
    # If a .env is found elsewhere (e.g., parent), prefer that
    discovered = find_dotenv(usecwd=True) or repo_dotenv
    if os.path.exists(discovered):
        load_dotenv(dotenv_path=discovered, override=True, encoding="utf-8")
        api_key = os.getenv("ALLORA_API_KEY")
        if api_key:
            return api_key.strip()

    # Last-chance parse without injecting into env
    def _manual_parse_env(path: str) -> Dict[str, str]:
        result: Dict[str, str] = {}
        try:
            with open(path, "r", encoding="utf-8-sig") as fh:
                for line in fh:
                    line = line.strip()
                    if not line or line.startswith("#"):
                        continue
                    if "=" not in line:
                        continue
                    k, v = line.split("=", 1)
                    # Normalize key: keep only [A-Za-z0-9_]
                    k = re.sub(r"[^A-Za-z0-9_]", "", k.strip())
                    v = v.strip().strip('"').strip("'")
                    result[k] = v
        except (OSError, IOError):
            return {}
        return result

    try:
        parsed = dotenv_values(discovered) if os.path.exists(discovered) else {}
        # Also parse manually and merge if needed
        manual: Dict[str, str] = _manual_parse_env(discovered) if os.path.exists(discovered) else {}
        parsed_clean: Dict[str, str] = {k: str(v) for k, v in (parsed or {}).items() if isinstance(v, str) and v}
        merged: Dict[str, str] = {**parsed_clean, **{k: v for k, v in manual.items() if v}}
        # Debug: list parsed keys without values
        if merged:
            print(f"Loaded .env from {discovered} with keys: {list(merged.keys())}")
        api_key = (merged or {}).get("ALLORA_API_KEY")
        if api_key:
            os.environ["ALLORA_API_KEY"] = api_key
    except (OSError, IOError):
        api_key = None

    # Final attempt: bytes-level grep for the key with tolerant separators/whitespace
    if not api_key and os.path.exists(discovered):
        try:
            with open(discovered, "rb") as fb:
                raw = fb.read()
            text = None
            for enc in ("utf-8-sig", "utf-8", "latin-1"):
                try:
                    text = raw.decode(enc)
                    break
                except UnicodeDecodeError:
                    continue
            if text is None:
                text = raw.decode("latin-1", errors="ignore")
            # Regex: allow non-word separators around key and either '=' or ':' as assignment
            m = re.search(r"(?mi)^\s*ALLORA_API_KEY\s*[:=]\s*([^\r\n]+)", text)
            if m:
                candidate = m.group(1).strip().strip('"').strip("'")
                if candidate:
                    os.environ["ALLORA_API_KEY"] = candidate
                    return candidate
        except OSError:
            pass

    if not api_key:
        print(
            f"ERROR: ALLORA_API_KEY not found in environment (.env). Searched: {discovered} (exists={os.path.exists(discovered)}).",
            file=sys.stderr,
        )
        sys.exit(1)
    return api_key.strip()


def _load_pipeline_config(root_dir: str) -> Dict[str, Any]:
    """Load pipeline configuration once for reuse."""
    cfg_path = os.path.join(root_dir, "config", "pipeline.yaml")
    cfg: Dict[str, Any] = {}
    if yaml and os.path.exists(cfg_path):
        try:
            with open(cfg_path, "r", encoding="utf-8") as fh:
                loaded: Any = yaml.safe_load(fh) or {}
            if isinstance(loaded, dict):
                cfg = cast(Dict[str, Any], loaded)
        except (OSError, IOError, UnicodeDecodeError, ValueError, TypeError) as exc:
            print(f"Warning: failed to load config/pipeline.yaml: {exc}")
    return cfg


# --- Submission helpers (integrated from prior submission script) ------------

CHAIN_ID = os.getenv("ALLORA_CHAIN_ID", "allora-testnet-1")
DEFAULT_TOPIC_ID = 67
DEFAULT_RPC = os.getenv("ALLORA_RPC_URL") or os.getenv("ALLORA_NODE") or "https://allora-rpc.testnet.allora.network"


def _derive_rest_base_from_rpc(rpc_url: str) -> str:
    """Best-effort derive REST base URL from an RPC URL.
    Known patterns:
      - https://allora-rpc.testnet.allora.network -> https://allora-api.testnet.allora.network
      - https://allora-rpc.mainnet.allora.network -> https://allora-api.mainnet.allora.network
    Fallback: if ALLORA_REST_URL env var is set, return that; else return the input unchanged.
    """
    env_rest = os.getenv("ALLORA_REST_URL", "").strip()
    if env_rest:
        return env_rest.rstrip('/')
    try:
        u = str(rpc_url or "").strip()
        # Generic replacements for common hostnames
        u2 = (
            u.replace("-rpc.", "-api.")
             .replace("rpc.", "api.")
        )
        return u2.rstrip('/')
    except Exception:
        return str(rpc_url).rstrip('/')


def _atomic_json_write(path: str, payload: Dict[str, Any]) -> None:
    """Atomically write JSON by using a temporary file and replacing the target."""
    tmp = f"{path}.tmp"
    os.makedirs(os.path.dirname(path) or ".", exist_ok=True)
    with open(tmp, "w", encoding="utf-8") as mf:
        json.dump(payload, mf, indent=2, allow_nan=False)
    os.replace(tmp, path)


# Contract schema (reference only, informs validation and helps tooling understand the topic config):
# Expected fields for MsgCreateNewTopic / Topic params
# {
#   creator: string (bech32 wallet address),
#   metadata: string (human-readable description; e.g., "BTC/USD 7d log-return forecaster"),
#   loss_method: string (e.g., "zptae_log10"),
#   epoch_length: int (blocks per epoch),
#   ground_truth_lag: int (epochs; matches forecast horizon),
#   worker_submission_window: int (epochs or blocks; window size for submissions),
#   p_norm: float (e.g., 3.0 for ZPTAE p=3),
#   alpha_regret: float,
#   allow_negative: bool (True for log returns),
#   epsilon: float (small positive, e.g., 1e-12),
#   merit_sortition_alpha: float,
#   active_inferer_quantile: float,
#   active_forecaster_quantile: float,
#   active_reputer_quantile: float
# }

# For Topic 67 (BTC/USD 7d log-returns) we align with the competition rules:
EXPECTED_TOPIC_67: Dict[str, Any] = {
    "topic_id": 67,
    "metadata_substr": ["BTC", "USD", "7", "log"],  # tolerant contains check
    "loss_method": ["zptae_log10", "zptae"],           # accept family name
    "p_norm": 3.0,
    "allow_negative": True,
    # Epoch and lag are chain-specific; we verify presence and positivity and try to infer horizon compatibility
    "require_epoch_length": True,
    "require_ground_truth_lag": True,
    # Submission window must exist and be > 0
    "require_worker_submission_window": True,
}


# Track topic activity state across loop iterations so we can surface transitions loudly
_LAST_TOPIC_ACTIVE_STATE: Optional[bool] = None


def zptae_log10_loss(y_true: List[float], y_pred: List[float], window: int = 100, p: float = 3.0, eps: float = 1e-12) -> Dict[str, float]:
    """Compute Z-transformed Power-Tanh Absolute Error and its log10(mean), with robust fallbacks.

    z = |y - y_hat| / (ref_std + eps), where ref_std is a rolling std with fallbacks.
    ptanh = tanh(z ** p)
    log10_loss = log10(mean(ptanh) + eps)

    If rolling std is unavailable (short series), fill with a positive global std.
    If the final mean is not finite, fall back to MAE-based log10 loss.
    Returns dict with mean_ptanh, log10_loss, mae, and mse for diagnostics.
    """
    a = np.asarray(y_true, dtype=float)
    b = np.asarray(y_pred, dtype=float)
    if a.shape != b.shape or a.size == 0:
        return {"mean_ptanh": float("nan"), "log10_loss": float("nan"), "mae": float("nan"), "mse": float("nan")}

    # Compute reference std: rolling with fallback to global
    try:
        ref_std = pd.Series(a).rolling(window=window, min_periods=max(2, window // 2)).std().to_numpy()
    except (AttributeError, ValueError, RuntimeError):
        ref_std = np.full_like(a, np.nan)

    # Fallback/repair: replace non-finite or non-positive entries with a positive global std
    global_std = float(np.nanstd(a))
    if not np.isfinite(global_std) or global_std <= 0:
        alt = float(np.nanstd(b))
        global_std = alt if (np.isfinite(alt) and alt > 0) else 1.0
    ref_std = np.where(~np.isfinite(ref_std) | (ref_std <= 0), global_std, ref_std)

    # Core ZPTAE computation
    z = np.abs(a - b) / (ref_std + eps)
    pt = np.tanh(np.power(z, float(p)))
    with np.errstate(invalid="ignore"):
        mean_pt = float(np.nanmean(pt))

    # Baseline metrics for fallbacks/telemetry
    mae = float(np.nanmean(np.abs(a - b))) if a.size else float("nan")
    mse = float(np.nanmean((a - b) ** 2)) if a.size else float("nan")

    # Prefer ZPTAE if finite; otherwise fall back to log10(MAE)
    if not np.isfinite(mean_pt):
        l10 = float(np.log10(max(mae, eps))) if np.isfinite(mae) else float("nan")
    else:
        l10 = float(np.log10(max(mean_pt, eps)))

    return {"mean_ptanh": mean_pt, "log10_loss": l10, "mae": mae, "mse": mse}


def _parse_cadence(s: Optional[str]) -> int:
    if not s:
        return 3600
    s2 = s.strip().lower()
    try:
        if s2.endswith("h"):
            return int(float(s2[:-1]) * 3600)
        if s2.endswith("m"):
            return int(float(s2[:-1]) * 60)
        return int(float(s2))
    except (ValueError, TypeError):
        return 3600


def _load_cadence_from_config(root_dir: str) -> int:
    cfg_path = os.path.join(root_dir, "config", "pipeline.yaml")
    if yaml and os.path.exists(cfg_path):
        try:
            with open(cfg_path, "r", encoding="utf-8") as f:
                cfg = yaml.safe_load(f) or {}
            if isinstance(cfg, dict):
                sch = cfg.get("schedule", {}) or {}
                cad = sch.get("cadence")
                return _parse_cadence(cad)
        except (OSError, IOError, ValueError, TypeError):
            return 3600
    return 3600


def _window_start_utc(now: Optional[pd.Timestamp] = None, cadence_s: int = 3600) -> pd.Timestamp:
    # Use timezone-aware UTC now; avoid tz_localize on possibly tz-aware objects
    now_dt = pd.Timestamp.now(tz="UTC") if now is None else pd.Timestamp(now).tz_convert("UTC")
    epoch = int(now_dt.timestamp())
    start_epoch = (epoch // cadence_s) * cadence_s
    return pd.Timestamp(start_epoch, unit="s", tz="UTC")


def _has_submitted_this_hour(log_path: str, window_timestamp: pd.Timestamp) -> bool:
    try:
        if not os.path.exists(log_path):
            return False
        import csv as _csv
        ts_str = window_timestamp.strftime("%Y-%m-%dT%H:%M:%SZ")
        with open(log_path, "r", encoding="utf-8") as fh:
            r = _csv.DictReader(fh)
            for row in r:
                if (row.get("timestamp_utc") or "").strip() == ts_str:
                    if (row.get("success", "").strip().lower() in ("true", "1")):
                        return True
    except (OSError, IOError, ValueError):
        return False
    return False


def _resolve_wallet_for_logging(root_dir: str) -> Optional[str]:
    env_wallet = os.getenv("ALLORA_WALLET_ADDR", "").strip()
    if env_wallet:
        return env_wallet
    # last nonce cache
    try:
        ln_path = os.path.join(root_dir, ".last_nonce.json")
        if os.path.exists(ln_path):
            with open(ln_path, "r", encoding="utf-8") as f:
                j = json.load(f)
            aw = j.get("address")
            if isinstance(aw, str) and aw.strip():
                return aw.strip()
    except (OSError, IOError, json.JSONDecodeError):
        pass
    # from CSV
    try:
        csv_path = os.path.join(root_dir, "submission_log.csv")
        if os.path.exists(csv_path):
            import csv as _csv
            last_wallet: Optional[str] = None
            with open(csv_path, "r", encoding="utf-8") as fh:
                r = _csv.DictReader(fh)
                for row in r:
                    w = (row.get("wallet") or "").strip()
                    if w and w.lower() != "null":
                        last_wallet = w
            return last_wallet
    except (OSError, IOError, ValueError):
        pass
    return None


def _guard_already_submitted_this_window(root_dir: str, cadence_s: int, wallet: Optional[str]) -> bool:
    ws = _window_start_utc(cadence_s=cadence_s)
    lock_path = os.path.join(root_dir, ".submission_lock.json")
    try:
        if os.path.exists(lock_path):
            with open(lock_path, "r", encoding="utf-8") as f:
                j = json.load(f)
            last_ws = j.get("last_window_start")
            last_wallet = j.get("wallet")
            if last_ws:
                try:
                    _t = pd.Timestamp(last_ws)
                    _t = _t.tz_localize("UTC") if getattr(_t, "tzinfo", None) is None else _t.tz_convert("UTC")
                except Exception:
                    _t = None
            else:
                _t = None
            if _t is not None and _t == ws:
                if (not wallet) or (not last_wallet) or (wallet == last_wallet):
                    # Double-check CSV has a success row for this hour; if not, don't block
                    csv_path_chk = os.path.join(root_dir, "submission_log.csv")
                    if _has_submitted_this_hour(csv_path_chk, ws):
                        return True
    except (OSError, IOError, json.JSONDecodeError, ValueError):
        pass
    # CSV success row fast-path
    csv_path = os.path.join(root_dir, "submission_log.csv")
    try:
        if _has_submitted_this_hour(csv_path, ws):
            return True
    except (OSError, IOError, ValueError, RuntimeError, TypeError):  # best-effort
        pass
    return False


def _update_window_lock(root_dir: str, cadence_s: int, wallet: Optional[str]) -> None:
    try:
        ws = _window_start_utc(cadence_s=cadence_s)
        payload = {"last_window_start": ws.strftime("%Y-%m-%dT%H:%M:%SZ"), "wallet": wallet}
        with open(os.path.join(root_dir, ".submission_lock.json"), "w", encoding="utf-8") as f:
            json.dump(payload, f)
    except (OSError, IOError, ValueError, TypeError):
        pass


def _log_submission(
    root_dir: str,
    window_dt_utc: pd.Timestamp,
    topic_id: int,
    value: Optional[float],
    wallet: Optional[str],
    nonce: Optional[int],
    tx_hash: Optional[str],
    success: bool,
    exit_code: int,
    status: str,
    log10_loss: Optional[float] = None,
    score: Optional[float] = None,
    reward: Optional[Any] = None,
) -> None:
    csv_path = os.path.join(root_dir, "submission_log.csv")
    ensure_submission_log_schema(csv_path)
    normalize_submission_log_file(csv_path)
    try:
        # Write a single row in canonical order via dict API
        # Helper to allow a string like "pending" for reward while keeping numerics numeric
        def _num_or_str(x: Any) -> Any:
            if x is None:
                return None
            if isinstance(x, (int, float)):
                try:
                    fx = float(x)
                    return fx if np.isfinite(fx) else None
                except Exception:
                    return None
            if isinstance(x, str):
                s = x.strip()
                if s == "":
                    return None
                # if it's numeric-looking, cast; else leave as string (e.g., "pending")
                try:
                    fx = float(s)
                    return fx if np.isfinite(fx) else s
                except Exception:
                    return s
            return None

        row: Dict[str, Any] = {
            "timestamp_utc": window_dt_utc.strftime("%Y-%m-%dT%H:%M:%SZ"),
            "topic_id": int(topic_id),
            "value": float(value) if value is not None else None,
            "wallet": wallet,
            "nonce": int(nonce) if isinstance(nonce, int) else None,
            "tx_hash": tx_hash,
            "success": bool(success),
            "exit_code": int(exit_code),
            "status": str(status),
            "log10_loss": float(log10_loss) if (log10_loss is not None) else None,
            "score": float(score) if (score is not None) else None,
            "reward": _num_or_str(reward),
        }
        log_submission_row(csv_path, row)
    except (OSError, IOError, ValueError, TypeError, RuntimeError):
        pass


def _current_block_height(timeout: int = 15) -> Optional[int]:
    """Query current block height from the configured RPC via allorad status."""
    cmd = [
        "allorad", "status",
        "--node", str(DEFAULT_RPC),
        "--output", "json",
        "--trace",
    ]
    try:
        cp = subprocess.run(cmd, capture_output=True, text=True, timeout=timeout, check=False)
        out = (cp.stdout or cp.stderr or "").strip()
        j = json.loads(out)
        # common fields: result.sync_info.latest_block_height OR sync_info.latest_block_height
        try:
            h = j.get("result", {}).get("sync_info", {}).get("latest_block_height")
        except Exception:
            h = None
        if h is None:
            h = j.get("sync_info", {}).get("latest_block_height")
        if h is None and isinstance(j, dict):
            # deep search
            def _find_height(obj: Any) -> Optional[int]:
                if isinstance(obj, dict):
                    for k, v in obj.items():
                        if isinstance(v, (dict, list)):
                            r = _find_height(v)
                            if r is not None:
                                return r
                        if k.endswith("latest_block_height") and isinstance(v, (str, int)):
                            try:
                                return int(v)
                            except Exception:
                                return None
                if isinstance(obj, list):
                    for it in obj:
                        r = _find_height(it)
                        if r is not None:
                            return r
                return None
            r = _find_height(j)
            if r is not None:
                return int(r)
        if h is not None:
            return int(h)
    except Exception:
        return None
    return None


# --- Topic lifecycle and emissions params helpers ---------------------------------
def _run_allorad_json(args: List[str], timeout: int = 20) -> Optional[Dict[str, Any]]:
    """Run an allorad CLI query with JSON output, --node and --trace, return parsed JSON or None.
    This is a best-effort helper and will not raise on failures."""
    cmd = ["allorad"] + [str(a) for a in args] + ["--node", str(DEFAULT_RPC), "--output", "json", "--trace"]
    try:
        cp = subprocess.run(cmd, capture_output=True, text=True, timeout=timeout, check=False)
        out = (cp.stdout or cp.stderr or "").strip()
        if not out:
            return None
        try:
            return cast(Dict[str, Any], json.loads(out))
        except Exception:
            # Some builds print JSON to stderr; try swapping
            try:
                return cast(Dict[str, Any], json.loads(cp.stderr or "{}"))
            except Exception:
                return None
    except FileNotFoundError:
        print("Warning: allorad CLI not found; lifecycle checks limited")
        return None
    except Exception:
        return None


def _get_emissions_params() -> Dict[str, Any]:
    j = _run_allorad_json(["q", "emissions", "params"]) or {}
    # Attempt to normalize fields
    out: Dict[str, Any] = {"raw": j}
    # epoch length could be under params.epochLength or similar
    epoch_len = None
    try:
        epoch_len = (
            j.get("params", {}).get("epochLength")
            or j.get("epochLength")
            or j.get("params", {}).get("epoch_length")
            or j.get("epoch_length")
        )
        if epoch_len is not None:
            epoch_len = int(epoch_len)
    except Exception:
        epoch_len = None
    out["epoch_length"] = epoch_len
    # ground truth lag may be in hours; attempt common keys
    gt_lag = None
    try:
        for k in ("groundTruthLag", "ground_truth_lag", "gtLag", "gt_lag"):
            v = (j.get("params", {}) or {}).get(k)
            if v is None:
                v = j.get(k)
            if v is not None:
                gt_lag = int(v)
                break
    except Exception:
        gt_lag = None
    out["ground_truth_lag"] = gt_lag
    return out


def _get_topic_info(topic_id: int) -> Dict[str, Any]:
    """Query topic status/info, normalizing effective_revenue, delegated_stake, reputers_count, weight, last_update."""

    status = _run_allorad_json(["q", "emissions", "topic-status", str(int(topic_id))]) or {}
    info = _run_allorad_json(["q", "emissions", "topic-info", str(int(topic_id))]) or {}
    active_query = _run_allorad_json(["q", "emissions", "is-topic-active", str(int(topic_id))]) or {}
    fee_query = _run_allorad_json(["q", "emissions", "topic-fee-revenue", str(int(topic_id))]) or {}
    stake_query = _run_allorad_json(["q", "emissions", "topic-stake", str(int(topic_id))]) or {}
    fallback_topic: Dict[str, Any] = {}
    if not info:
        fallback_topic = _run_allorad_json(["q", "emissions", "topic", str(int(topic_id))]) or {}

    combined: Dict[str, Any] = {
        "topic_status": status,
        "topic_info": info,
        "topic": fallback_topic,
        "topic_active": active_query,
        "topic_fee": fee_query,
        "topic_stake": stake_query,
    }

    def _deep_find(obj: Any, keys: List[str]) -> Optional[Any]:
        if isinstance(obj, dict):
            for k, v in obj.items():
                if k in keys:
                    return v
                r = _deep_find(v, keys)
                if r is not None:
                    return r
        if isinstance(obj, list):
            for it in obj:
                r = _deep_find(it, keys)
                if r is not None:
                    return r
        return None

    def _to_float(x: Any) -> Optional[float]:
        try:
            f = float(x)
            return f if np.isfinite(f) else None
        except Exception:
            try:
                # parse coin strings like "123uallo"
                s = str(x)
                num = "".join(ch for ch in s if (ch.isdigit() or ch == "."))
                if num:
                    return float(num)
            except Exception:
                return None
        return None

    def _to_bool(x: Any) -> Optional[bool]:
        if isinstance(x, bool):
            return x
        if isinstance(x, (int, float)):
            return bool(x)
        if isinstance(x, str):
            s = x.strip().lower()
            if s in ("true", "1", "yes", "y", "active"):
                return True
            if s in ("false", "0", "no", "n", "inactive"):
                return False
        return None

    eff_rev = _deep_find(combined, ["effective_revenue", "effectiveRevenue", "revenue", "effective"])
    del_stk = _deep_find(
        combined,
        [
            "delegated_stake",
            "delegatedStake",
            "stake_delegated",
            "delegated",
            "delegatedAmount",
            "delegatedStakeAmount",
        ],
    )
    reputer_stake = _deep_find(combined, ["reputer_stake", "reputerStake", "staked_reputers", "reputer_staked"])
<<<<<<< HEAD
=======
    min_stake_candidate = _deep_find(
        combined,
        [
            "min_delegation",
            "minimum_delegation",
            "minDelegation",
            "minimumDelegation",
            "min_stake",
            "minimum_stake",
            "minStake",
            "minimumStake",
            "requiredDelegation",
            "required_delegation",
            "requiredDelegatedStake",
            "required_delegated_stake",
            "minimumDelegatedStake",
            "minimum_delegated_stake",
            "stake_minimum",
            "stakeMinimum",
            "minBond",
            "min_bond",
        ],
    )
    required_delegate_candidate = _deep_find(
        combined,
        [
            "requiredDelegation",
            "required_delegation",
            "requiredDelegatedStake",
            "required_delegated_stake",
            "requiredStake",
            "required_stake",
        ],
    )
>>>>>>> b9229dfd
    reputers = _deep_find(
        combined,
        [
            "reputers_count",
            "reputersCount",
            "reputers",
            "n_reputers",
            "reputerCount",
            "reputersLength",
        ],
    )
    weight = _deep_find(combined, ["weight", "topic_weight", "score_weight"])
    last_update = _deep_find(combined, ["last_update_height", "lastUpdateHeight", "last_update_time", "lastUpdateTime"])
    active_flag = _deep_find(
        combined,
        [
            "is_topic_active",
            "isTopicActive",
            "is_active",
            "isActive",
            "active",
            "result",
            "value",
            "topic_active",
        ],
    )
    if active_flag is None and active_query not in ({}, None):
        active_flag = active_query

    rep_count: Optional[int] = None
    if isinstance(reputers, (list, tuple, set)):
        rep_count = len(reputers)
    elif reputers not in (None, ""):
        try:
            rep_count = int(str(reputers))
        except Exception:
            try:
                rep_count = int(float(reputers))
            except Exception:
                rep_count = None

<<<<<<< HEAD
=======
    def _first_positive_float(*vals: Any) -> Optional[float]:
        for v in vals:
            if v in (None, ""):
                continue
            f = _to_float(v)
            if f is not None and np.isfinite(f):
                return float(f)
        return None

    min_stake_env = None
    env_val = os.getenv("ALLORA_TOPIC_MIN_STAKE")
    if env_val:
        try:
            min_stake_env = float(env_val)
        except Exception:
            min_stake_env = None

>>>>>>> b9229dfd
    out: Dict[str, Any] = {
        "raw": combined,
        "topic_status_raw": status if status else None,
        "topic_info_raw": info if info else None,
        "topic_fallback_raw": fallback_topic if fallback_topic else None,
        "is_topic_active": _to_bool(active_flag),
        "effective_revenue": _to_float(eff_rev),
        "delegated_stake": _to_float(del_stk),
        "reputer_stake": _to_float(reputer_stake),
        "reputers_count": rep_count,
        "weight": _to_float(weight),
        "last_update": last_update,
<<<<<<< HEAD
=======
        "required_delegated_stake": _to_float(required_delegate_candidate),
        "min_delegated_stake": _first_positive_float(min_stake_candidate, required_delegate_candidate, min_stake_env),
>>>>>>> b9229dfd
    }
    eff = out.get("effective_revenue")
    stk = out.get("delegated_stake") or out.get("reputer_stake")
    if eff is not None and eff > 0 and stk is not None and stk > 0:
        try:
            out["weight_estimate"] = float(stk) ** 0.5 * float(eff) ** 0.5
        except Exception:
            out["weight_estimate"] = None
    else:
        out["weight_estimate"] = None
    return out


def _fetch_topic_config(topic_id: int) -> Dict[str, Any]:
    """Fetch topic configuration fields using multiple queries and normalize keys to expected schema.
    Returns a dict with keys: metadata, loss_method, epoch_length, ground_truth_lag, worker_submission_window,
    p_norm, alpha_regret, allow_negative, epsilon, merit_sortition_alpha,
    active_inferer_quantile, active_forecaster_quantile, active_reputer_quantile
    (fields may be None if not present)."""
    # Try dedicated topic queries first
    j1 = _run_allorad_json(["q", "emissions", "topic", str(int(topic_id))]) or {}
    j2 = _run_allorad_json(["q", "emissions", "topic-info", str(int(topic_id))]) or {}
    merged: Dict[str, Any] = {"a": j1, "b": j2}
    def _deep_find(obj: Any, *names: str) -> Optional[Any]:
        names_l = [n for n in names if n]
        if isinstance(obj, dict):
            for k, v in obj.items():
                if k in names_l:
                    return v
                r = _deep_find(v, *names_l)
                if r is not None:
                    return r
        if isinstance(obj, list):
            for it in obj:
                r = _deep_find(it, *names_l)
                if r is not None:
                    return r
        return None
    def _to_bool(x: Any) -> Optional[bool]:
        if isinstance(x, bool):
            return x
        if isinstance(x, str):
            s = x.strip().lower()
            if s in ("true", "1", "yes", "y"): return True
            if s in ("false", "0", "no", "n"): return False
        return None
    def _to_float(x: Any) -> Optional[float]:
        try:
            f = float(x)
            return f if np.isfinite(f) else None
        except Exception:
            try:
                s = str(x)
                num = "".join(ch for ch in s if (ch.isdigit() or ch == "."))
                return float(num) if num else None
            except Exception:
                return None
    def _to_int(x: Any) -> Optional[int]:
        try:
            return int(str(x))
        except Exception:
            return None
    out: Dict[str, Any] = {
        "metadata": _deep_find(merged, "metadata", "topic_metadata", "desc"),
        "loss_method": _deep_find(merged, "loss_method", "lossMethod", "loss"),
        "epoch_length": _to_int(_deep_find(merged, "epoch_length", "epochLength")),
        "ground_truth_lag": _to_int(_deep_find(merged, "ground_truth_lag", "groundTruthLag")),
        "worker_submission_window": _to_int(_deep_find(merged, "workerSubmissionWindow", "worker_submission_window", "submission_window")),
        "p_norm": _to_float(_deep_find(merged, "p_norm", "pNorm", "pnorm")),
        "alpha_regret": _to_float(_deep_find(merged, "alpha_regret", "alphaRegret")),
        "allow_negative": _to_bool(_deep_find(merged, "allow_negative", "allowNegative")),
        "epsilon": _to_float(_deep_find(merged, "epsilon", "eps", "epsilon_small")),
        "merit_sortition_alpha": _to_float(_deep_find(merged, "merit_sortition_alpha", "meritSortitionAlpha")),
        "active_inferer_quantile": _to_float(_deep_find(merged, "active_inferer_quantile", "activeInfererQuantile")),
        "active_forecaster_quantile": _to_float(_deep_find(merged, "active_forecaster_quantile", "activeForecasterQuantile")),
        "active_reputer_quantile": _to_float(_deep_find(merged, "active_reputer_quantile", "activeReputerQuantile")),
        "raw": merged,
    }
    return out


def _validate_topic_creation_and_funding(topic_id: int, expected: Dict[str, Any]) -> Dict[str, Any]:
    """Validate that the topic exists, has sane parameters aligned with expectations, and is funded.
    Returns a result dict: { ok: bool, funded: bool, mismatches: [..], fields: {..}, info: {..} } and prints concise reasons.
    This is a pre-flight compliance check; we do not tx-create topics here."""
    spec = _fetch_topic_config(topic_id)
    info = _get_topic_info(topic_id)
    mismatches: List[str] = []
    # ID check
    try:
        if int(expected.get("topic_id", topic_id)) != int(topic_id):
            mismatches.append("topic_id_mismatch")
    except Exception:
        pass
    # Metadata contains
    metas = expected.get("metadata_substr") or []
    if metas and isinstance(spec.get("metadata"), str):
        txt = spec.get("metadata") or ""
        for sub in metas:
            if str(sub).lower() not in txt.lower():
                mismatches.append(f"metadata_missing:{sub}")
    # Loss method
    lm_ok = False
    lm = (spec.get("loss_method") or "").lower() if spec.get("loss_method") else ""
    exp_lm: List[str] = [s.lower() for s in (expected.get("loss_method") or [])]
    if lm and exp_lm:
        lm_ok = any(e in lm for e in exp_lm)
        if not lm_ok:
            mismatches.append(f"loss_method:{lm}")
    # p-norm
    pn = spec.get("p_norm")
    if pn is not None and expected.get("p_norm") is not None and abs(float(pn) - float(expected["p_norm"])) > 1e-6:
        mismatches.append(f"p_norm:{pn}")
    # allow_negative
    an = spec.get("allow_negative")
    if an is not None and expected.get("allow_negative") is not None and bool(an) != bool(expected["allow_negative"]):
        mismatches.append(f"allow_negative:{an}")
    # presence checks
    if expected.get("require_epoch_length") and not spec.get("epoch_length"):
        mismatches.append("missing:epoch_length")
    if expected.get("require_ground_truth_lag") and not spec.get("ground_truth_lag"):
        mismatches.append("missing:ground_truth_lag")
    if expected.get("require_worker_submission_window") and not spec.get("worker_submission_window"):
        mismatches.append("missing:worker_submission_window")
    # Funding / incentives check (effective_revenue > 0)
    funded = False
    try:
        eff = info.get("effective_revenue")
        funded = bool(eff is not None and float(eff) > 0.0)
    except Exception:
        funded = False
    ok = (len(mismatches) == 0) and funded
    result = {
        "ok": bool(ok),
        "funded": bool(funded),
        "mismatches": mismatches,
        "fields": spec,
        "info": info,
    }
    return result


def _get_weights_rank(topic_id: int) -> Tuple[Optional[int], Optional[int]]:
    """Return (rank, total) by weight for topic_id if available."""
    j = _run_allorad_json(["q", "emissions", "topics"]) or {}
    # look for a list with items having id and weight
    items: List[Dict[str, Any]] = []
    def _collect(obj: Any):
        nonlocal items
        if isinstance(obj, list):
            for it in obj:
                if isinstance(it, dict) and ("id" in it or "topic_id" in it) and ("weight" in it or "topic_weight" in it):
                    items.append(it)
                else:
                    _collect(it)
        elif isinstance(obj, dict):
            for v in obj.values():
                _collect(v)
    _collect(j)
    if not items:
        return None, None
    def _get_weight(d: Dict[str, Any]) -> float:
        v = d.get("weight") or d.get("topic_weight")
        try:
            return float(v)
        except Exception:
            try:
                s = str(v)
                num = "".join(ch for ch in s if (ch.isdigit() or ch == "."))
                return float(num) if num else 0.0
            except Exception:
                return 0.0
    items_sorted = sorted(items, key=_get_weight, reverse=True)
    total = len(items_sorted)
    rank = None
    for i, it in enumerate(items_sorted, start=1):
        tid = it.get("id") or it.get("topic_id")
        try:
            if int(tid) == int(topic_id):
                rank = i
                break
        except Exception:
            continue
    return (rank, total)


def _get_unfulfilled_nonces_count(topic_id: int) -> Optional[int]:
    j = _run_allorad_json(["q", "emissions", "unfulfilled-nonces", str(int(topic_id))])
    if not j:
        return None
    # Try common shapes
    for k in ("count", "unfulfilled_count", "unfulfilledNonces", "nonces"):
        v = j.get(k)
        if v is not None:
            try:
                if isinstance(v, list):
                    return int(len(v))
                return int(v)
            except Exception:
                continue
    # deep count list length
    def _first_list(o: Any) -> Optional[int]:
        if isinstance(o, list):
            return len(o)
        if isinstance(o, dict):
            for vv in o.values():
                r = _first_list(vv)
                if r is not None:
                    return r
        return None
    return _first_list(j)


def _compute_lifecycle_state(topic_id: int) -> Dict[str, Any]:
    params = _get_emissions_params()
    info = _get_topic_info(topic_id)
    rank, total = _get_weights_rank(topic_id)
    unfulfilled = _get_unfulfilled_nonces_count(topic_id)
    epoch_len = params.get("epoch_length")
    # Active criteria: effective revenue and delegated stake positive; reputers >=1
    eff = info.get("effective_revenue")
    stk = info.get("delegated_stake")
    reps = info.get("reputers_count")
<<<<<<< HEAD
=======
    min_stake_required = info.get("min_delegated_stake")
    if min_stake_required is None:
        min_stake_required = info.get("required_delegated_stake")
    if min_stake_required is None:
        env_min_stake = os.getenv("ALLORA_TOPIC_MIN_STAKE")
        if env_min_stake:
            try:
                min_stake_required = float(env_min_stake)
            except Exception:
                min_stake_required = None
>>>>>>> b9229dfd
    weight_est = info.get("weight_estimate") or info.get("weight")
    min_weight_env = os.getenv("ALLORA_TOPIC_MIN_WEIGHT", "0")
    try:
        min_weight = max(0.0, float(min_weight_env))
    except Exception:
        min_weight = 0.0

    inactive_reasons: List[str] = []
    inactive_codes: List[str] = []
    if eff is None:
        inactive_reasons.append("fee revenue unavailable")
        inactive_codes.append("effective_revenue_missing")
    elif eff <= 0:
        inactive_reasons.append("fee revenue zero")
        inactive_codes.append("effective_revenue_zero")
    if stk is None:
        inactive_reasons.append("stake unavailable")
        inactive_codes.append("delegated_stake_missing")
    elif stk <= 0:
        inactive_reasons.append("stake too low")
        inactive_codes.append("delegated_stake_non_positive")
<<<<<<< HEAD
=======
    elif (min_stake_required is not None) and (stk < float(min_stake_required)):
        inactive_reasons.append("stake below minimum requirement")
        inactive_codes.append("delegated_stake_below_minimum")
>>>>>>> b9229dfd
    if reps is None:
        inactive_reasons.append("reputers missing")
        inactive_codes.append("reputers_missing")
    elif reps < 1:
        inactive_reasons.append("reputers missing")
        inactive_codes.append("reputers_below_minimum")
    if eff is not None and eff > 0 and stk is not None and stk > 0:
        if weight_est is None:
            inactive_reasons.append("weight unavailable")
            inactive_codes.append("weight_missing")
        elif weight_est <= min_weight:
            inactive_reasons.append("weight below threshold")
            inactive_codes.append("weight_below_minimum")

    is_active = len(inactive_codes) == 0
    # Churnable criteria: at least one epoch elapsed since last update and sufficiently high weight rank
    # We approximate 'since last update' using block height and epoch length if available.
    is_churnable = False
    reason_churn = []
    if epoch_len and isinstance(info.get("last_update"), (int, float, str)):
        try:
            last_up = int(str(info.get("last_update")))
        except Exception:
            last_up = None
        cur_h = _current_block_height() or None
        if last_up is not None and cur_h is not None and cur_h - last_up >= int(epoch_len):
            is_churnable = True
        else:
            reason_churn.append("epoch_not_elapsed")
    else:
        # If we can't determine precisely, remain conservative
        reason_churn.append("missing_epoch_or_last_update")
    # Weight rank gating: require topic to be within top half by weight when available
    if rank is not None and total:
        if rank <= max(1, total // 2):
            pass
        else:
            is_churnable = False
            reason_churn.append(f"low_weight_rank({rank}/{total})")
    # Rewardable: no unfulfilled nonces suggests requests/fulfillments cleared; heuristic
    is_rewardable = (unfulfilled is not None and int(unfulfilled) == 0)
    return {
        "params": params,
        "info": info,
        "weight_rank": rank,
        "weight_total": total,
        "unfulfilled": unfulfilled,
        "is_active": bool(is_active),
        "inactive_reasons": inactive_reasons,
        "inactive_reason_codes": inactive_codes,
        "is_churnable": bool(is_churnable),
        "is_rewardable": bool(is_rewardable),
        "activity_snapshot": {
            "effective_revenue": eff,
            "delegated_stake": stk,
<<<<<<< HEAD
=======
            "min_delegated_stake": min_stake_required,
>>>>>>> b9229dfd
            "reputers_count": reps,
            "weight_estimate": weight_est,
            "min_weight": min_weight,
        },
        "churn_reasons": reason_churn,
    }


def _post_submit_backfill(root_dir: str, tail: int = 20, attempts: int = 3, delay_s: float = 2.0) -> None:
    """After a successful submit, try to backfill score/reward by running tools/refresh_scores.py.
    Non-fatal on failures; best-effort with a few short retries for eventual consistency."""
    try:
        script = os.path.join(root_dir, "tools", "refresh_scores.py")
        if not os.path.exists(script):
            return
        csv_path = os.path.join(root_dir, "submission_log.csv")
        rest_base = _derive_rest_base_from_rpc(DEFAULT_RPC)
        for _ in range(max(1, int(attempts))):
            cmd = [
                sys.executable, script,
                "--csv", csv_path,
                "--rest", str(rest_base),
                "--tail", str(int(tail)),
            ]
            try:
                cp = subprocess.run(cmd, capture_output=True, text=True, timeout=45)
                out = (cp.stdout or cp.stderr or "").strip()
                if out:
                    print(f"[refresh_scores] {out.splitlines()[-1]}")
            except Exception:
                pass
            time.sleep(float(delay_s))
    except Exception:
        # Never raise from a post-submit refresher
        pass

async def _submit_with_sdk(topic_id: int, value: float, api_key: str, timeout_s: int, max_retries: int, root_dir: str, pre_log10_loss: Optional[float]) -> int:
    try:
        from allora_sdk.worker import AlloraWorker as WorkerCls  # type: ignore
    except ImportError as e:
        print("ERROR: allora-sdk is required. Install with 'python -m pip install -U allora-sdk'.", file=sys.stderr)
        print(f"Detail: {e}", file=sys.stderr)
        return 1

    def run_fn(_: int) -> float:
        return float(value)

    cadence_s = _load_cadence_from_config(root_dir)
    attempt = 0
    last_loss: Optional[float] = None
    last_score: Optional[float] = None
    last_reward: Optional[float] = None
    last_status: Optional[str] = None
    last_nonce: Optional[int] = None
    last_tx: Optional[str] = None
    intended_env = os.getenv("ALLORA_WALLET_ADDR", "").strip() or None
    wallet_str: Optional[str] = intended_env

    def _query_ema_score(topic: int, wallet: Optional[str], retries: int = 2, delay_s: float = 2.0, timeout: int = 15) -> Optional[float]:
        """Best-effort query of EMA score via allorad CLI. Returns float or None on failure.
        Tries JSON parsing first, then regex fallback. Retries a couple times for eventual consistency.
        """
        if not wallet:
            return None
        cmd = [
            "allorad", "q", "emissions", "inferer-score-ema", str(int(topic)), str(wallet),
            "--node", str(DEFAULT_RPC), "--chain-id", str(CHAIN_ID), "--output", "json", "--trace",
        ]
        def _try_once() -> Optional[float]:
            try:
                cp = subprocess.run(cmd, capture_output=True, text=True, timeout=timeout)
            except FileNotFoundError:
                return None
            except Exception:
                return None
            out = (cp.stdout or "").strip()
            if cp.returncode != 0 and not out:
                out = (cp.stderr or "").strip()
            # Attempt JSON parse
            try:
                j = json.loads(out)
                def _find_num(obj: Any) -> Optional[float]:
                    if isinstance(obj, (int, float)) and np.isfinite(obj):
                        return float(obj)
                    if isinstance(obj, str):
                        try:
                            v = float(obj)
                            return v if np.isfinite(v) else None
                        except Exception:
                            return None
                    if isinstance(obj, dict):
                        # Prefer known keys
                        for k in ("score", "ema", "score_ema", "inferer_score_ema", "value", "result"):
                            if k in obj:
                                v = _find_num(obj[k])
                                if v is not None:
                                    return v
                        for v in obj.values():
                            r = _find_num(v)
                            if r is not None:
                                return r
                    if isinstance(obj, (list, tuple)):
                        for v in obj:
                            r = _find_num(v)
                            if r is not None:
                                return r
                    return None
                val = _find_num(j)
                if val is not None and np.isfinite(val):
                    return float(val)
            except Exception:
                pass
            # Regex fallback
            m = re.search(r"([-+]?\d*\.?\d+(?:[eE][-+]?\d+)?)", out)
            if m:
                try:
                    v = float(m.group(1))
                    return v if np.isfinite(v) else None
                except Exception:
                    return None
            return None
        # Retry loop
        for i in range(max(1, int(retries) + 1)):
            val = _try_once()
            if val is not None:
                return val
            try:
                time.sleep(float(delay_s))
            except Exception:
                pass
        return None

    def _query_reward_for_tx(wallet: Optional[str], tx_hash: Optional[str], denom_hint: Optional[str] = None, retries: int = 2, delay_s: float = 2.0, timeout: int = 20) -> Optional[float]:
        """Query the transaction by hash and extract reward tokens received by the wallet.
        Heuristics:
          - Inspect transfer/coin_received events with recipient==wallet
          - Parse amounts like '123uallo' (Cosmos SDK coin string), sum matching 'allo' denoms
          - Convert micro-denoms (prefix 'u') to base by dividing by 1e6
        Returns amount in base units (e.g., ALLO), or None if not found yet.
        """
        if not wallet or not tx_hash:
            return None
        cmd = ["allorad", "q", "tx", str(tx_hash), "--node", str(DEFAULT_RPC), "--output", "json", "--trace"]

        def _parse_amounts(s: str) -> float:
            # Supports comma-separated coins
            total = 0.0
            for part in re.split(r"[,\s]+", s.strip()):
                if not part:
                    continue
                m = re.match(r"^([0-9]+)([a-zA-Z/\.]+)$", part)
                if not m:
                    # Try float amount then unit
                    m2 = re.match(r"^([0-9]*\.?[0-9]+)([a-zA-Z/\.]+)$", part)
                    if not m2:
                        continue
                    amt = float(m2.group(1))
                    unit = m2.group(2)
                else:
                    amt = float(m.group(1))
                    unit = m.group(2)
                unit_low = unit.lower()
                if denom_hint and denom_hint.lower() in unit_low:
                    scale = 1e6 if unit_low.startswith("u") else 1.0
                    total += (amt / scale)
                elif "allo" in unit_low:
                    scale = 1e6 if unit_low.startswith("u") else 1.0
                    total += (amt / scale)
            return total

        def _try_once() -> Optional[float]:
            try:
                cp = subprocess.run(cmd, capture_output=True, text=True, timeout=timeout)
            except FileNotFoundError:
                return None
            except Exception:
                return None
            out = (cp.stdout or "").strip()
            if not out:
                out = (cp.stderr or "").strip()
            try:
                j = json.loads(out)
            except Exception:
                # regex amount fallback if any
                return None
            # Cosmos tx JSON usually has logs -> [ { events: [ {type, attributes:[{key,value}]} ] } ]
            try:
                logs = j.get("logs") or []
                acc = 0.0
                for lg in logs:
                    events = lg.get("events") or []
                    for ev in events:
                        et = (ev.get("type") or "").lower()
                        attrs = ev.get("attributes") or []
                        # Build a small dict of attributes
                        ad: Dict[str, List[str]] = {}
                        for a in attrs:
                            k = str(a.get("key", "")).lower()
                            v = str(a.get("value", ""))
                            ad.setdefault(k, []).append(v)
                        recipients = [r for r in ad.get("recipient", []) if r]
                        amounts = ad.get("amount", [])
                        # Both transfer and coin_received are relevant in Cosmos
                        if (et in ("transfer", "coin_received") or "reward" in et) and recipients:
                            if wallet in recipients:
                                for am in amounts:
                                    acc += _parse_amounts(am)
                if acc > 0:
                    return float(acc)
            except Exception:
                return None
            return None

        for _ in range(max(1, int(retries) + 1)):
            val = _try_once()
            if val is not None:
                return val
            try:
                time.sleep(float(delay_s))
            except Exception:
                pass
        return None

    while attempt <= max_retries:
        attempt += 1
        try:
            import inspect as _inspect
            sig = _inspect.signature(WorkerCls.__init__)
            param_names = set(sig.parameters.keys())
            kwargs: Dict[str, Any] = {"run": run_fn, "api_key": api_key, "topic_id": topic_id}
            if "chain_id" in param_names:
                kwargs["chain_id"] = CHAIN_ID
            if "rpc_url" in param_names:
                kwargs["rpc_url"] = DEFAULT_RPC
            elif "node" in param_names:
                kwargs["node"] = DEFAULT_RPC
            worker = WorkerCls(**kwargs)
        except TypeError:
            worker = WorkerCls(run_fn, api_key=api_key, topic_id=topic_id)
        except (RuntimeError, ValueError, OSError, AttributeError) as e:
            msg = str(e)
            print(f"ERROR: SDK worker initialization failed: {msg}", file=sys.stderr)
            ws = _window_start_utc(cadence_s=cadence_s)
            _log_submission(root_dir, ws, topic_id, value, wallet_str, None, None, False, 1, f"sdk_init_error: {msg}")
            if attempt <= max_retries:
                await asyncio.sleep(3.0)
                continue
            return 1

        # Best-effort: attach forecast elements if the SDK supports it via attributes/methods (XGB-only policy)
        try:
            art_dir = os.path.join(root_dir, "data", "artifacts")
            lf_path = os.path.join(art_dir, "live_forecast.json")
            forecast_elements: List[Dict[str, str]] = []
            extra_payload: Dict[str, Any] = {}
            intended_env = os.getenv("ALLORA_WALLET_ADDR", "").strip() or None
            if os.path.exists(lf_path):
                with open(lf_path, "r", encoding="utf-8") as lf:
                    meta = json.load(lf) or {}
                # Prefer xgb prediction and derive forecast=5%*abs(xgb)
                mp = cast(Dict[str, Any], meta.get("member_preds") or {})
                xgb_raw = mp.get("xgb")
                if xgb_raw is not None:
                    try:
                        xgb_val = float(xgb_raw)
                        fval = 0.05 * abs(xgb_val)
                        forecast_elements.append({"inferer": str(intended_env or ""), "value": str(fval)})
                    except Exception:
                        pass
                extra_payload = {
                    "as_of": meta.get("as_of"),
                    "topic_id": meta.get("topic_id"),
                    "weights": meta.get("weights"),
                    "member_preds": meta.get("member_preds"),
                }
            if forecast_elements:
                # Try common attribute names
                for attr in ("forecast_elements", "forecast", "_forecast_elements", "forecastElements"):
                    try:
                        setattr(worker, attr, forecast_elements)
                    except Exception:
                        continue
                # Try common setter methods
                for mname in ("set_forecast_elements", "set_forecast", "update_forecast", "attach_forecast"):
                    try:
                        m = getattr(worker, mname, None)
                        if callable(m):
                            m(forecast_elements)
                    except Exception:
                        continue
                # Attach extra_data/proof when possible
                try:
                    blob = json.dumps(extra_payload, separators=(",", ":")).encode("utf-8")
                except Exception:
                    blob = b""
                for attr in ("extra_data", "_extra_data", "forecast_extra_data"):
                    try:
                        setattr(worker, attr, blob)
                    except Exception:
                        continue
                for attr in ("proof", "_proof"):
                    try:
                        setattr(worker, attr, "")
                    except Exception:
                        continue
        except Exception:
            pass

        # Resolve wallet address for logging
        wallet_address = None
        for attr in ("wallet_address", "address", "wallet"):
            try:
                wallet_address = getattr(worker, attr, None)
                if isinstance(wallet_address, dict):
                    wallet_address = wallet_address.get("address")
                if isinstance(wallet_address, str) and wallet_address:
                    break
            except AttributeError:
                continue
        if intended_env and wallet_address and intended_env != wallet_address:
            print("Warning: ALLORA_WALLET_ADDR differs from SDK wallet; signing uses SDK key.", file=sys.stderr)
        wallet_str = wallet_address if isinstance(wallet_address, str) and wallet_address else intended_env
        print(f"Worker target chain_id={CHAIN_ID} rpc={DEFAULT_RPC}")

        loop = asyncio.get_running_loop()
        not_whitelisted = asyncio.Event()
        success_event = asyncio.Event()
        shared_success: Dict[str, Any] = {"nonce": None, "tx": None}

        class _WLHandler(logging.Handler):
            def emit(self, record: logging.LogRecord) -> None:
                try:
                    msg = record.getMessage()
                except (ValueError, TypeError, AttributeError):
                    msg = str(record.msg)
                low = str(msg).lower()
                if "not whitelisted" in low:
                    try:
                        loop.call_soon_threadsafe(not_whitelisted.set)
                    except RuntimeError:
                        pass
                if "successfully submitted" in low:
                    m = re.search(r"nonce[\s:=]+(\d+)", str(msg), flags=re.IGNORECASE)
                    if m:
                        shared_success["nonce"] = int(m.group(1))
                if "transaction hash" in low:
                    m = re.search(r"([0-9A-Fa-f]{64})", str(msg))
                    if m:
                        shared_success["tx"] = m.group(1)
                        loop.call_soon_threadsafe(success_event.set)

        sdk_logger = logging.getLogger("allora_sdk")
        worker_logger = logging.getLogger("allora_sdk.worker")
        wl_handler = _WLHandler()
        sdk_logger.addHandler(wl_handler)
        worker_logger.addHandler(wl_handler)
        for lg in (sdk_logger, worker_logger):
            if lg.level > logging.INFO:
                lg.setLevel(logging.INFO)

        async def _pump(gen: Any, out_queue: "asyncio.Queue[Any]") -> None:
            try:
                async for item in gen:
                    await out_queue.put(item)
            except asyncio.CancelledError:
                return
            except (RuntimeError, ValueError) as _e:
                await out_queue.put(_e)

        gen = None
        task = None
        try:
            gen = worker.run()
            q: "asyncio.Queue[Any]" = asyncio.Queue()
            task = asyncio.create_task(_pump(gen, q))
            try:
                while True:
                    wait_timeout = None
                    if timeout_s and timeout_s > 0:
                        # No precise remaining calc needed; rely on queue timeout
                        wait_timeout = timeout_s
                    done, _ = await asyncio.wait({asyncio.create_task(q.get()), asyncio.create_task(not_whitelisted.wait()), asyncio.create_task(success_event.wait())}, timeout=wait_timeout, return_when=asyncio.FIRST_COMPLETED)
                    if not done:
                        # timed out overall
                        ws = _window_start_utc(cadence_s=cadence_s)
                        _log_submission(root_dir, ws, topic_id, value, wallet_str, last_nonce, last_tx, False, 2, "timeout", last_loss, last_score, last_reward)
                        return 2
                    for fut in done:
                        try:
                            res = fut.result()
                        except (RuntimeError, ValueError) as e_done:
                            print(f"Worker error: {e_done}", file=sys.stderr)
                            continue
                        if success_event.is_set():
                            try:
                                n = shared_success.get("nonce")
                                t = shared_success.get("tx")
                                if t:
                                    if n is not None:
                                        try:
                                            with open(os.path.join(root_dir, ".last_nonce.json"), "w", encoding="utf-8") as f:
                                                json.dump({"topic_id": topic_id, "nonce": int(n), "address": wallet_str, "ts": int(time.time())}, f)
                                        except (OSError, IOError, ValueError, TypeError):
                                            pass
                                    ws = _window_start_utc(cadence_s=cadence_s)
                                    # Populate EMA score and reward if not already provided by SDK
                                    score_final = last_score
                                    if score_final is None:
                                        score_final = _query_ema_score(topic_id, wallet_str)
                                    reward_final = last_reward
                                    if reward_final is None:
                                        reward_final = _query_reward_for_tx(wallet_str, str(t)) or "pending"
                                    _log_submission(root_dir, ws, topic_id, value, wallet_str, int(n) if isinstance(n, int) else last_nonce, str(t), True, 0, last_status or "submitted", last_loss if last_loss is not None else pre_log10_loss, score_final, reward_final)
                                    return 0
                            except (OSError, IOError, ValueError, TypeError, RuntimeError):
                                pass
                        if (res is True or res is None) and not_whitelisted.is_set():
                            ws = _window_start_utc(cadence_s=cadence_s)
                            _log_submission(root_dir, ws, topic_id, value, wallet_str, None, None, False, 3, "not_whitelisted")
                            return 3
                        result = res
                        if isinstance(result, Exception):
                            msg = str(result)
                            low = msg.lower()
                            if "not whitelisted" in low:
                                ws = _window_start_utc(cadence_s=cadence_s)
                                _log_submission(root_dir, ws, topic_id, value, wallet_str, None, None, False, 3, "not_whitelisted")
                                return 3
                            if "cannot update ema more than once per window" in low:
                                # Treat as duplicate-success for logging purposes
                                ws = _window_start_utc(cadence_s=cadence_s)
                                loss_to_log = last_loss if (last_loss is not None) else pre_log10_loss
                                _log_submission(root_dir, ws, topic_id, value, wallet_str, last_nonce, last_tx, False, 0, "duplicate_window", loss_to_log, last_score, last_reward)
                                try:
                                    _update_window_lock(root_dir, cadence_s, wallet_str)
                                except Exception:
                                    pass
                                return 0
                            else:
                                print(f"Worker error: {msg}", file=sys.stderr)
                                continue
                        nonce = None
                        tx = None
                        loss = None
                        sc = None
                        rew = None
                        status = None
                        if isinstance(result, dict):
                            d = cast(Dict[str, Any], result)
                            # direct
                            nonce = d.get("nonce") or d.get("windowNonce")
                            tx = d.get("tx_hash") or d.get("txHash") or d.get("transactionHash") or d.get("hash")
                            status = d.get("status") or d.get("message")
                            loss = d.get("log10_loss") or d.get("loss")
                            sc = d.get("score") or d.get("latest_score")
                            rew = d.get("reward") or d.get("rewards")
                            if isinstance(nonce, int):
                                last_nonce = nonce
                            if isinstance(tx, str) and tx:
                                last_tx = tx
                            if isinstance(status, str) and status:
                                last_status = status
                            if loss is not None:
                                try:
                                    last_loss = float(loss)
                                except (ValueError, TypeError):
                                    pass
                            if sc is not None:
                                try:
                                    last_score = float(sc)
                                except (ValueError, TypeError):
                                    pass
                            if rew is not None:
                                try:
                                    last_reward = float(rew)
                                except (ValueError, TypeError):
                                    pass
                            if isinstance(status, str) and ("not whitelisted" in status.lower()):
                                ws = _window_start_utc(cadence_s=cadence_s)
                                _log_submission(root_dir, ws, topic_id, value, wallet_str, None, None, False, 3, "not_whitelisted")
                                return 3
                        if not_whitelisted.is_set():
                            ws = _window_start_utc(cadence_s=cadence_s)
                            _log_submission(root_dir, ws, topic_id, value, wallet_str, None, None, False, 3, "not_whitelisted")
                            return 3
                        if tx:
                            ws = _window_start_utc(cadence_s=cadence_s)
                            # If SDK didn't include a score/reward, try querying the chain
                            score_final2 = sc if sc is not None else last_score
                            if score_final2 is None:
                                score_final2 = _query_ema_score(topic_id, wallet_str)
                            reward_final2: Any = rew if rew is not None else last_reward
                            if reward_final2 is None:
                                reward_final2 = _query_reward_for_tx(wallet_str, str(tx)) or "pending"
                            _log_submission(root_dir, ws, topic_id, value, wallet_str, int(nonce) if nonce is not None else last_nonce, str(tx), True, 0, status or last_status or "submitted", (loss if loss is not None else (last_loss if last_loss is not None else pre_log10_loss)), score_final2, reward_final2)
                            return 0
                        else:
                            continue
            finally:
                task.cancel()
                try:
                    await task
                except asyncio.CancelledError:
                    pass
        except asyncio.CancelledError:
            ws = _window_start_utc(cadence_s=cadence_s)
            _log_submission(root_dir, ws, topic_id, value, wallet_str, last_nonce, last_tx, False, 2, "cancelled", last_loss, last_score, last_reward)
            return 2
        except (RuntimeError, ValueError, OSError, TimeoutError) as e:
            msg = str(e)
            if "cannot update ema more than once per window" in msg.lower():
                ws = _window_start_utc(cadence_s=cadence_s)
                # If SDK didn't provide a loss, fall back to precomputed metric for traceability
                loss_to_log = last_loss if (last_loss is not None) else pre_log10_loss
                _log_submission(root_dir, ws, topic_id, value, wallet_str, last_nonce, last_tx, False, 0, "duplicate_window", loss_to_log, last_score, last_reward)
                # Ensure any background polling task is cancelled before exiting
                try:
                    if task is not None:
                        task.cancel()
                        await asyncio.sleep(0)  # yield to cancellation
                except Exception:
                    pass
                try:
                    _update_window_lock(root_dir, cadence_s, wallet_str)
                except Exception:
                    pass
                return 0
            if "not whitelisted" in msg.lower():
                ws = _window_start_utc(cadence_s=cadence_s)
                _log_submission(root_dir, ws, topic_id, value, wallet_str, last_nonce, last_tx, False, 3, "not_whitelisted", last_loss, last_score, last_reward)
                return 3
            print(f"ERROR: SDK submission failed: {msg}", file=sys.stderr)
            ws = _window_start_utc(cadence_s=cadence_s)
            _log_submission(root_dir, ws, topic_id, value, wallet_str, last_nonce, last_tx, False, 1, f"sdk_error: {msg}", last_loss, last_score, last_reward)
        if attempt <= max_retries:
            await asyncio.sleep(3.0)
    ws = _window_start_utc(cadence_s=cadence_s)
    _log_submission(root_dir, ws, topic_id, value, wallet_str, last_nonce, last_tx, False, 2, "timeout", last_loss, last_score, last_reward)
    return 2


async def _submit_with_client_xgb(topic_id: int, xgb_val: float, root_dir: str, pre_log10_loss: Optional[float], force_submit: bool = False) -> int:
    """Submit using emissions client and ONLY xgb prediction for both inference and forecast.
    - inference.value := xgb_val (already computed live prediction)
    - forecast.value := 0.05 * abs(xgb_val) (dummy uncertainty)
    Ensures forecast is non-null without relying on artifacts on disk.
    """
    # Forecast value: ±5% dummy variance (use magnitude)
    try:
        xgb_val = float(xgb_val)
    except Exception:
        print("ERROR: live xgb value is not numeric", file=sys.stderr)
        ws = _window_start_utc(cadence_s=_load_cadence_from_config(root_dir))
        _log_submission(root_dir, ws, topic_id, None, _resolve_wallet_for_logging(root_dir), None, None, False, 1, "xgb_not_numeric", pre_log10_loss)
        return 1
    forecast_val = 0.05 * abs(xgb_val)

    # Resolve wallet (env/log placeholder until we construct LocalWallet below)
    wallet = os.getenv("ALLORA_WALLET_ADDR", "").strip() or _resolve_wallet_for_logging(root_dir)

    # Resolve nonce helpers. We'll poll for the worker window to open via can-submit,
    # then select the fresh unfulfilled nonce for this topic. Fallback to current height.
    def _query_unfulfilled_nonce(topic: int, wal: Optional[str], timeout: int = 20) -> Optional[int]:
        cmd = [
            "allorad", "q", "emissions", "unfulfilled-worker-nonces", str(int(topic)),
            "--node", str(DEFAULT_RPC), "--output", "json", "--trace",
        ]
        try:
            cp = subprocess.run(cmd, capture_output=True, text=True, timeout=timeout)
        except FileNotFoundError:
            return None
        except Exception:
            return None
        out = (cp.stdout or cp.stderr or "").strip()
        try:
            j = json.loads(out)
        except Exception:
            # Try to extract first integer-looking nonce
            m = re.search(r"\b(\d{6,})\b", out)
            return int(m.group(1)) if m else None
        # Heuristic: look for fields like nonces, block_heights, or wallet-keyed maps
        # Prefer entries for our wallet when present
        def _find_nonces(obj: Any) -> List[int]:
            res: List[int] = []
            if isinstance(obj, dict):
                for k, v in obj.items():
                    kl = str(k).lower()
                    if kl in ("nonces", "block_heights", "heights") and isinstance(v, (list, tuple)):
                        for it in v:
                            try:
                                res.append(int(it))
                            except Exception:
                                continue
                    # Sometimes structure is {wallet: [nonces]}
                    try:
                        if isinstance(v, (list, tuple)) and wal and (wal in str(k)):
                            for it in v:
                                try:
                                    res.append(int(it))
                                except Exception:
                                    continue
                    except Exception:
                        pass
                    res.extend(_find_nonces(v))
            elif isinstance(obj, list):
                for it in obj:
                    res.extend(_find_nonces(it))
            return res
        arr = _find_nonces(j)
        if arr:
            # choose the most recent (max)
            try:
                return max(int(x) for x in arr)
            except Exception:
                return None
        return None

    def _query_topic_last_worker_commit_nonce(topic: int, timeout: int = 15) -> Optional[int]:
        cmd = [
            "allorad", "q", "emissions", "topic-last-worker-commit", str(int(topic)),
            "--node", str(DEFAULT_RPC), "--output", "json", "--trace",
        ]
        try:
            cp = subprocess.run(cmd, capture_output=True, text=True, timeout=timeout)
        except FileNotFoundError:
            return None
        except Exception:
            return None
        out = (cp.stdout or cp.stderr or "").strip()
        try:
            j = json.loads(out)
        except Exception:
            return None
        try:
            n = j.get("last_commit", {}).get("nonce", {}).get("block_height")
            return int(n) if n is not None else None
        except Exception:
            return None

    def _can_submit_worker_payload(topic: int, wal: Optional[str], timeout: int = 10) -> Optional[bool]:
        if not wal:
            return None
        cmd = [
            "allorad", "q", "emissions", "can-submit-worker-payload", str(int(topic)), str(wal),
            "--node", str(DEFAULT_RPC), "--chain-id", str(CHAIN_ID), "--output", "json", "--trace",
        ]
        try:
            cp = subprocess.run(cmd, capture_output=True, text=True, timeout=timeout)
        except FileNotFoundError:
            return None
        except Exception:
            return None
        out = (cp.stdout or cp.stderr or "").strip()
        try:
            j = json.loads(out)
            # Expected key: can_submit_worker_payload: true/false
            for k in ("can_submit_worker_payload", "canSubmit", "result", "value"):
                if k in j:
                    v = j.get(k)
                    if isinstance(v, bool):
                        return v
                    if isinstance(v, str):
                        vl = v.strip().lower()
                        if vl in ("true", "1", "yes"):
                            return True
                        if vl in ("false", "0", "no"):
                            return False
        except Exception:
            # Regex fallback
            m = re.search(r"true|false|1|0", out, flags=re.IGNORECASE)
            if m:
                s = m.group(0).lower()
                return s in ("true", "1")
        return None

    # Build REST clients and wallet first so we can derive the authoritative wallet address
    try:
        # Imports based on current installed SDK
        from allora_sdk.rpc_client.client_emissions import EmissionsTxs  # type: ignore
        from allora_sdk.rpc_client.config import AlloraNetworkConfig  # type: ignore
        from allora_sdk.rpc_client.tx_manager import TxManager  # type: ignore
        from allora_sdk.rest.cosmos_tx_v1beta1_rest_client import CosmosTxV1Beta1RestServiceClient  # type: ignore
        from allora_sdk.rest.cosmos_auth_v1beta1_rest_client import CosmosAuthV1Beta1RestQueryClient  # type: ignore
        from allora_sdk.rest.cosmos_bank_v1beta1_rest_client import CosmosBankV1Beta1RestQueryClient  # type: ignore
        from cosmpy.aerial.wallet import LocalWallet  # type: ignore

        # Resolve mnemonic from .allora_key (same file the worker uses)
        key_path = os.path.join(root_dir, ".allora_key")
        if not os.path.exists(key_path):
            raise RuntimeError(".allora_key not found; cannot construct LocalWallet for client submission")
        with open(key_path, "r", encoding="utf-8") as kf:
            mnemonic = kf.read().strip()
        if not mnemonic or len(mnemonic.split()) < 12:
            raise RuntimeError("Invalid mnemonic in .allora_key")

        wallet_obj = LocalWallet.from_mnemonic(mnemonic, prefix="allo")
        # Try to get canonical address string from wallet_obj if available
        try:
            wal_addr = getattr(wallet_obj, "address", None)
            if callable(wal_addr):
                wal_addr = wal_addr()  # some versions expose address() method
            if isinstance(wal_addr, str) and wal_addr:
                wallet = wal_addr
        except Exception:
            pass

        # Build REST clients against the REST base URL (not RPC)
        base_url = _derive_rest_base_from_rpc(DEFAULT_RPC)
        tx_client = CosmosTxV1Beta1RestServiceClient(base_url)
        auth_client = CosmosAuthV1Beta1RestQueryClient(base_url)
        bank_client = CosmosBankV1Beta1RestQueryClient(base_url)

        # Network config (fee params, chain id)
        if str(CHAIN_ID) == "allora-testnet-1":
            net_cfg = AlloraNetworkConfig.testnet()
        elif str(CHAIN_ID) == "allora-mainnet-1":
            net_cfg = AlloraNetworkConfig.mainnet()
        else:
            # Custom with provided CHAIN_ID; fallback to testnet fee params
            net_cfg = AlloraNetworkConfig(
                chain_id=str(CHAIN_ID),
                # Use REST base URL directly; some SDKs expect a gRPC-like string but TxManager relies on REST clients passed above
                url=base_url,
                websocket_url=None,
                fee_denom="uallo",
                fee_minimum_gas_price=10.0,
            )

        # Construct TxManager and EmissionsTxs
        tm = TxManager(wallet=wallet_obj, tx_client=tx_client, auth_client=auth_client, bank_client=bank_client, config=net_cfg)
        # Prefer block broadcast to get a synchronous tx response containing txhash; try multiple variants for compatibility
        def _try_set_bcast(mode: str) -> None:
            try:
                if hasattr(tm, "set_broadcast_mode") and callable(getattr(tm, "set_broadcast_mode")):
                    tm.set_broadcast_mode(mode)  # type: ignore
                elif hasattr(tm, "broadcast_mode"):
                    setattr(tm, "broadcast_mode", mode)
            except Exception:
                pass
        for m in ("block", "BROADCAST_MODE_BLOCK"):
            _try_set_bcast(m)
        # Best-effort fee defaults if supported
        for attr, val in (("gas_limit", 300000), ("gas_price", 10.0)):
            try:
                if hasattr(tm, attr):
                    setattr(tm, attr, val)  # type: ignore
            except Exception:
                pass
        txs = EmissionsTxs(tm)
    except Exception as e:
        print(f"ERROR: client-based xgb submit failed: {e}", file=sys.stderr)
        ws = _window_start_utc(cadence_s=_load_cadence_from_config(root_dir))
        _log_submission(root_dir, ws, topic_id, xgb_val if 'xgb_val' in locals() else None, wallet, None, None, False, 1, "client_submit_exception", pre_log10_loss)
        return 1

    # Wait for the worker window to open (up to ~90s), then choose the freshest nonce
    wait_deadline = time.time() + 90.0
    chosen_nonce: Optional[int] = None
    while time.time() < wait_deadline:
        can_sub = _can_submit_worker_payload(int(topic_id), wallet)
        unf = _query_unfulfilled_nonce(int(topic_id), wallet)
        # Prefer explicit unfulfilled nonce when present
        if isinstance(unf, int) and unf > 0:
            chosen_nonce = int(unf)
            break
        # If we can submit but unfulfilled list isn't populated yet, use current height
        if can_sub is True:
            h = _current_block_height()
            if isinstance(h, int) and h > 0:
                chosen_nonce = int(h)
                break
        # Sleep briefly before polling again
        try:
            await asyncio.sleep(2.0)
        except Exception:
            time.sleep(2.0)

    # Final fallback: last worker commit nonce or current height
    if chosen_nonce is None:
        chosen_nonce = (
            _query_unfulfilled_nonce(int(topic_id), wallet)
            or _current_block_height()
            or _query_topic_last_worker_commit_nonce(int(topic_id))
            or 0
        )
    nonce_h = int(chosen_nonce or 0)
    if nonce_h <= 0:
        print("Warning: could not resolve a valid worker nonce; submission may fail", file=sys.stderr)

    # Build forecast elements and extra data
    forecast_elements = [{"inferer": str(wallet or ""), "value": str(forecast_val)}]
    extra_payload = {
        "policy": "xgb_only",
        "note": "forecast=5pct_abs(xgb)",
    }
    try:
        extra_data = json.dumps(extra_payload, separators=(",", ":")).encode("utf-8")
    except Exception:
        extra_data = b""

    # Perform async insert and wait for inclusion (TxManager returns a PendingTx)
    try:
        # Some SDK versions require different broadcast modes; try a few if txhash isn't returned
        tx_hash = None
        last_tx_resp: Any = None
        def _extract_tx_hash(obj: Any, depth: int = 0) -> Optional[str]:
            if obj is None or depth > 3:
                return None
            for key in ("txhash", "hash", "tx_hash"):
                try:
                    if isinstance(obj, dict) and key in obj and isinstance(obj[key], str) and len(obj[key]) >= 64:
                        return obj[key]
                    if hasattr(obj, key):
                        val = getattr(obj, key)
                        if isinstance(val, str) and len(val) >= 64:
                            return val
                except Exception:
                    pass
            try:
                if isinstance(obj, dict) and "tx_response" in obj:
                    r = _extract_tx_hash(obj["tx_response"], depth + 1)
                    if r:
                        return r
            except Exception:
                pass
            try:
                if hasattr(obj, "tx_response"):
                    r = _extract_tx_hash(getattr(obj, "tx_response"), depth + 1)
                    if r:
                        return r
            except Exception:
                pass
            try:
                s = str(obj)
                m = re.search(r"\b([0-9A-Fa-f]{64})\b", s)
                if m:
                    return m.group(1)
            except Exception:
                pass
            return None

        broadcast_modes_to_try = ["block", "BROADCAST_MODE_BLOCK", "sync", "BROADCAST_MODE_SYNC"]
        for bmode in broadcast_modes_to_try:
            # Switch mode if possible
            try:
                if hasattr(tm, "set_broadcast_mode") and callable(getattr(tm, "set_broadcast_mode")):
                    tm.set_broadcast_mode(bmode)  # type: ignore
                elif hasattr(tm, "broadcast_mode"):
                    setattr(tm, "broadcast_mode", bmode)
            except Exception:
                pass
            # SDKs have varied argument names across versions.
            # Try with forecast_elements first; if signature mismatch, retry with forecast.
            try:
                try:
                    pending = await txs.insert_worker_payload(
                        topic_id=int(topic_id),
                        inference_value=str(xgb_val),
                        nonce=int(nonce_h),
                        forecast_elements=forecast_elements,
                        extra_data=extra_data,
                        proof="",
                    )
                except TypeError:
                    pending = await txs.insert_worker_payload(
                        topic_id=int(topic_id),
                        inference_value=str(xgb_val),
                        nonce=int(nonce_h),
                        forecast=forecast_elements,
                        extra_data=extra_data,
                        proof="",
                    )
                try:
                    last_tx_resp = await pending
                    tx_hash = _extract_tx_hash(last_tx_resp)
                except Exception:
                    # If wait failed, try to extract from pending or manager state
                    try:
                        tx_hash = tx_hash or getattr(pending, "last_tx_hash", None)
                    except Exception:
                        pass
                    try:
                        tx_hash = tx_hash or _extract_tx_hash(getattr(pending, "tx_response", None))
                    except Exception:
                        pass
                    try:
                        mgr = getattr(txs, "tx_manager", None)
                        if mgr is not None:
                            tx_hash = tx_hash or _extract_tx_hash(mgr)
                    except Exception:
                        pass
            except Exception:
                # Try next mode
                tx_hash = None
            # Stop if we have a hash
            if tx_hash:
                break
        nonce_out: Optional[int] = int(nonce_h) if nonce_h else None

        # Enrich: attempt to extract EMA score and reward from the committed tx, else fall back to queries
        def _parse_float_any(x: Any) -> Optional[float]:
            try:
                v = float(x)
                return v if np.isfinite(v) else None
            except Exception:
                return None

        def _extract_from_tx_json(txj: Dict[str, Any]) -> Tuple[Optional[float], Optional[float]]:
            """Parse Cosmos tx JSON for EMA score and rewards.
            Searches logs[].events for EventEMAScoresSet and transfer events.
            """
            score_val: Optional[float] = None
            reward_amt: Optional[float] = None
            logs = txj.get("logs") or []
            # Some RPCs return stringified raw_log; ignore that path here
            for lg in logs:
                events = lg.get("events") or []
                for ev in events:
                    et = str(ev.get("type", "")).lower()
                    attrs = ev.get("attributes") or []
                    # EMA score event
                    if "eventemascoresset" in et or "emascore" in et or "score" in et:
                        for a in attrs:
                            k = str(a.get("key", "")).lower()
                            if k in ("scores", "inferer_scores", "infererscores", "ema_scores", "emascores"):
                                val = a.get("value")
                                try:
                                    arr = json.loads(val)
                                    if isinstance(arr, list) and arr:
                                        sv = _parse_float_any(arr[0])
                                        if sv is not None:
                                            score_val = sv
                                except Exception:
                                    m = re.search(r"([-+]?\d*\.?\d+(?:[eE][-+]?\d+)?)", str(val))
                                    if m:
                                        sv = _parse_float_any(m.group(1))
                                        if sv is not None:
                                            score_val = sv
                    # reward detection via coin_received/transfer with recipient==wallet
                    if et in ("coin_received", "transfer"):
                        ad: Dict[str, List[str]] = {}
                        for a in attrs:
                            k = str(a.get("key", "")).lower(); v = str(a.get("value", ""))
                            ad.setdefault(k, []).append(v)
                        recips = [r for r in ad.get("receiver", []) + ad.get("recipient", []) if r]
                        if wallet and wallet in recips:
                            for am in ad.get("amount", []):
                                for part in re.split(r"[\s,]+", am.strip()):
                                    if not part:
                                        continue
                                    m2 = re.match(r"^([0-9]*\.?[0-9]+)([a-zA-Z/\.]+)$", part)
                                    if not m2:
                                        continue
                                    amt = _parse_float_any(m2.group(1))
                                    unit = m2.group(2).lower()
                                    if amt is None:
                                        continue
                                    if "allo" in unit:
                                        scale = 1e6 if unit.startswith("u") else 1.0
                                        reward_amt = (reward_amt or 0.0) + (amt / scale)
            return score_val, reward_amt

        # Reusable EMA score query with retries (inferer role)
        def _query_ema_score_retry(topic: int, wal: Optional[str], retries: int = 3, delay_s: float = 2.0, timeout: int = 15) -> Optional[float]:
            if not wal:
                return None
            cmd = [
                "allorad", "q", "emissions", "inferer-score-ema", str(int(topic)), str(wal),
                "--node", str(DEFAULT_RPC), "--chain-id", str(CHAIN_ID), "--output", "json", "--trace",
            ]
            def _try_once() -> Optional[float]:
                try:
                    cp = subprocess.run(cmd, capture_output=True, text=True, timeout=timeout)
                except Exception:
                    return None
                out = (cp.stdout or cp.stderr or "").strip()
                try:
                    j = json.loads(out)
                    # Probe common numeric fields; otherwise deep search for first float
                    for key in ("score", "ema", "score_ema", "inferer_score_ema", "value", "result"):
                        if key in j:
                            v = _parse_float_any(j.get(key))
                            if v is not None:
                                return v
                    # Deep search
                    def _find_num(o: Any) -> Optional[float]:
                        if isinstance(o, (int, float)) and np.isfinite(o):
                            return float(o)
                        if isinstance(o, str):
                            return _parse_float_any(o)
                        if isinstance(o, dict):
                            for v in o.values():
                                r = _find_num(v)
                                if r is not None:
                                    return r
                        if isinstance(o, (list, tuple)):
                            for v in o:
                                r = _find_num(v)
                                if r is not None:
                                    return r
                        return None
                    return _find_num(j)
                except Exception:
                    m = re.search(r"([-+]?\d*\.?\d+(?:[eE][-+]?\d+)?)", out)
                    if m:
                        return _parse_float_any(m.group(1))
                return None
            for _ in range(max(1, int(retries) + 1)):
                val = _try_once()
                if val is not None:
                    return val
                try:
                    time.sleep(float(delay_s))
                except Exception:
                    pass
            return None

        score_final: Optional[float] = None
        reward_final: Any = None
        chain_code: Optional[int] = None
        chain_codespace: Optional[str] = None
        if tx_hash:
            # Query the tx via CLI for full event logs; allow a couple retries for indexers to catch up
            for _ in range(3):
                try:
                    cp = subprocess.run([
                        "allorad", "q", "tx", str(tx_hash), "--node", str(DEFAULT_RPC), "--output", "json", "--trace"
                    ], capture_output=True, text=True, timeout=25)
                    out = (cp.stdout or cp.stderr or "").strip()
                    j = json.loads(out)
                    # Record chain result code
                    try:
                        chain_code = int(j.get("code", 0))
                    except Exception:
                        chain_code = 0
                    chain_codespace = j.get("codespace") or ""
                    sc, rw = _extract_from_tx_json(j)
                    if score_final is None:
                        score_final = sc
                    if reward_final is None:
                        reward_final = rw
                    if score_final is not None and reward_final is not None:
                        break
                except Exception:
                    pass
                try:
                    time.sleep(2.0)
                except Exception:
                    pass
        # Best-effort fallback for score via EMA query if not in the tx logs yet
        if score_final is None and wallet:
            score_final = _query_ema_score_retry(int(topic_id), wallet, retries=4, delay_s=2.0, timeout=15)
        # Reward fallback via tx query helper if not already populated
        if reward_final is None and tx_hash:
            try:
                # Re-use the tx query above if needed; otherwise mark pending
                reward_final = "pending"
            except Exception:
                reward_final = "pending"

        # Determine success based on chain response code (0 = success)
        success_flag = bool(chain_code == 0) if (chain_code is not None and tx_hash) else bool(tx_hash)
        exit_code_out = 0 if success_flag else 1
        # If score not yet available, note 'score=pending' in status for transparency
        pending_note = "; score=pending" if (success_flag and score_final is None) else ""
        status_msg = ("submitted" if success_flag else (f"chain_error:{chain_codespace}/{chain_code}" if tx_hash else "no_tx_hash")) + pending_note

        # Log success/failure with enriched details
        ws = _window_start_utc(cadence_s=_load_cadence_from_config(root_dir))
        _log_submission(
            root_dir,
            ws,
            topic_id,
            xgb_val,
            wallet,
            int(nonce_out) if nonce_out is not None else None,
            str(tx_hash) if tx_hash else None,
            success_flag,
            exit_code_out,
            status_msg,
            pre_log10_loss,
            score_final,
            reward_final if (reward_final is not None) else "pending",
        )
        # Console diagnostics to aid wrapper parsing and human review
        try:
            nonce_dbg = int(nonce_out) if nonce_out is not None else None
        except Exception:
            nonce_dbg = None
        print(f"submit(client): nonce={nonce_dbg} tx_hash={tx_hash or 'null'} code={(chain_code if chain_code is not None else 'n/a')} status={status_msg}")
        if not tx_hash:
            # Print a short hint to aid future debugging without leaking sensitive data
            try:
                print("submit(client): hint=hash_missing_check_broadcast_mode_and_signature")
            except Exception:
                pass
        if score_final is not None:
            print(f"submit(client): ema_score={score_final}")
        if isinstance(reward_final, (int, float)):
            print(f"submit(client): reward={reward_final}")
        # Cache last nonce
        try:
            with open(os.path.join(root_dir, ".last_nonce.json"), "w", encoding="utf-8") as f:
                json.dump({"topic_id": topic_id, "nonce": int(nonce_out or 0), "address": wallet, "ts": int(time.time())}, f)
        except Exception:
            pass
        # Trigger fallback when no tx hash or chain error, else success
        if (not tx_hash) or (chain_code is not None and chain_code != 0):
            return 2
        return 0
    except Exception as e:
        print(f"ERROR: client-based xgb submit failed: {e}", file=sys.stderr)
        ws = _window_start_utc(cadence_s=_load_cadence_from_config(root_dir))
        _log_submission(root_dir, ws, topic_id, xgb_val if 'xgb_val' in locals() else None, wallet, None, None, False, 1, "client_submit_exception", pre_log10_loss)
        return 1


def _parse_submission_helper_output(stdout: str, stderr: str) -> Tuple[Optional[str], Optional[int], Optional[float], Optional[float], Optional[str]]:
    """Best-effort extraction of tx hash, nonce, score, reward, and status from helper output."""
    text = "\n".join([stdout or "", stderr or ""]).strip()
    tx_hash: Optional[str] = None
    nonce: Optional[int] = None
    score: Optional[float] = None
    reward: Optional[float] = None
    status: Optional[str] = None

    # Try JSON lines first
    for line in text.splitlines():
        candidate = line.strip()
        if not candidate or not (candidate.startswith("{") and candidate.endswith("}")):
            continue
        try:
            obj = json.loads(candidate)
        except (json.JSONDecodeError, ValueError, TypeError):
            continue
        if isinstance(obj, dict):
            if not tx_hash:
                for key in ("tx_hash", "txHash", "txhash", "transactionHash", "hash"):
                    val = obj.get(key)
                    if isinstance(val, str) and len(val) >= 40:
                        tx_hash = val
                        break
            if nonce is None:
                for key in ("nonce", "windowNonce", "block_height", "height"):
                    val = obj.get(key)
                    try:
                        if isinstance(val, str) and val.isdigit():
                            nonce = int(val)
                            break
                        if isinstance(val, (int, float)):
                            nonce = int(val)
                            break
                    except Exception:
                        continue
            if score is None:
                for key in ("score", "ema_score", "inferer_score", "log10_score"):
                    if key in obj:
                        val = obj.get(key)
                        try:
                            score = float(val)
                        except Exception:
                            score = None
                        break
            if reward is None:
                for key in ("reward", "rewards", "amount"):
                    if key in obj:
                        val = obj.get(key)
                        try:
                            reward = float(val)
                        except Exception:
                            reward = None
                        break
            if not status:
                for key in ("status", "message", "result"):
                    val = obj.get(key)
                    if isinstance(val, str) and val:
                        status = val
                        break

    if not tx_hash:
        m = re.search(r"\b[0-9A-Fa-f]{64}\b", text)
        if m:
            tx_hash = m.group(0)

    if nonce is None:
        m = re.search(r"nonce[^0-9]*(\d{3,})", text, flags=re.IGNORECASE)
        if m:
            try:
                nonce = int(m.group(1))
            except Exception:
                nonce = None

    if score is None:
        m = re.search(r"score[^0-9-]*([-+]?[0-9]*\.?[0-9]+(?:[eE][-+]?\d+)?)", text, flags=re.IGNORECASE)
        if m:
            try:
                score = float(m.group(1))
            except Exception:
                score = None

    if reward is None:
        m = re.search(r"reward[^0-9-]*([-+]?[0-9]*\.?[0-9]+(?:[eE][-+]?\d+)?)", text, flags=re.IGNORECASE)
        if m:
            try:
                reward = float(m.group(1))
            except Exception:
                reward = None

    if not status and text:
        # Use the last non-empty line as a human-readable status hint
        lines = [ln.strip() for ln in text.splitlines() if ln.strip()]
        if lines:
            status = lines[-1][:128]

    return tx_hash, nonce, score, reward, status


def _submit_via_external_helper(
    topic_id: int,
    value: float,
    root_dir: str,
    pre_log10_loss: Optional[float],
    submit_timeout: int,
) -> Optional[Tuple[int, bool]]:
    """Attempt submission via submit_prediction.py (if available) or similar helper.

    Returns Optional[(exit_code, success_flag)]. When None, no helper was executed.
    """
    candidates = [
        os.path.join(root_dir, "submit_prediction.py"),
        os.path.join(root_dir, "scripts", "submit_prediction.py"),
        os.path.join(root_dir, "tools", "submit_prediction.py"),
    ]
    timeout_bound = max(0, int(submit_timeout or 0))
    wallet = _resolve_wallet_for_logging(root_dir)
    cadence_s = _load_cadence_from_config(root_dir)
    env = os.environ.copy()
    env.setdefault("ALLORA_TOPIC_ID", str(topic_id))
    env.setdefault("ALLORA_PREDICTION_VALUE", str(value))

    for candidate in candidates:
        if not os.path.exists(candidate):
            continue
        cmd = [sys.executable, candidate, "--topic-id", str(topic_id), "--source", "model"]
        if "--mode" not in cmd:
            cmd.extend(["--mode", "cli"])
        if timeout_bound > 0:
            cmd.extend(["--timeout", str(timeout_bound)])
        try:
            cp = subprocess.run(
                cmd,
                capture_output=True,
                text=True,
                env=env,
                timeout=(timeout_bound + 30) if timeout_bound > 0 else None,
            )
        except subprocess.TimeoutExpired:
            ws = _window_start_utc(cadence_s=cadence_s)
            _log_submission(
                root_dir,
                ws,
                topic_id,
                value,
                wallet,
                None,
                None,
                False,
                124,
                "submit_helper_timeout",
                pre_log10_loss,
            )
            return (124, False)
        except FileNotFoundError:
            continue
        except Exception as exc:
            ws = _window_start_utc(cadence_s=cadence_s)
            _log_submission(
                root_dir,
                ws,
                topic_id,
                value,
                wallet,
                None,
                None,
                False,
                1,
                f"submit_helper_error:{exc}",
                pre_log10_loss,
            )
            return (1, False)

        tx_hash, nonce, score, reward, status = _parse_submission_helper_output(cp.stdout, cp.stderr)
        success = bool(cp.returncode == 0 and tx_hash)
        exit_code = 0 if success else (cp.returncode if cp.returncode != 0 else 1)
        ws = _window_start_utc(cadence_s=cadence_s)
        _log_submission(
            root_dir,
            ws,
            topic_id,
            value,
            wallet,
            nonce,
            tx_hash,
            success,
            exit_code,
            status or ("submit_helper_success" if success else f"submit_helper_rc={cp.returncode}"),
            pre_log10_loss,
            score,
            reward if reward is not None else ("pending" if success else None),
        )
        if not success:
            print(
                f"submit(helper): helper at {candidate} exited with rc={cp.returncode}; stdout={cp.stdout!r} stderr={cp.stderr!r}",
                file=sys.stderr,
            )
        return (exit_code, success)

    return None


def sleep_until_top_of_hour_utc() -> None:
    """Sleep until the next top of hour in UTC."""
    import time
    now = time.time()
    next_hour = ((now // 3600) + 1) * 3600
    sleep_time = next_hour - now
    if sleep_time > 0:
        print(f"Sleeping {sleep_time:.0f} seconds until top of hour UTC")
        time.sleep(sleep_time)


def _sleep_until_next_window(cadence_s: int) -> None:
    """Align to the next cadence window boundary in UTC."""
    try:
        now = pd.Timestamp.now(tz="UTC")
    except Exception:
        now = pd.Timestamp.utcnow().tz_localize("UTC")
    window_start = _window_start_utc(now=now, cadence_s=cadence_s)
    # If we are within one second of the boundary, skip sleeping
    delta = (now - window_start).total_seconds()
    if delta < 1.0 and delta >= 0.0:
        return
    next_window = window_start + pd.Timedelta(seconds=cadence_s)
    wait = (next_window - now).total_seconds()
    if wait > 0:
        logging.info(f"[loop] aligning to cadence; sleeping {wait:.1f}s until {next_window.strftime('%Y-%m-%dT%H:%M:%SZ')}")
        try:
            time.sleep(wait)
        except Exception:
            pass


def resolve_wallet() -> None:
    """Resolve wallet address using scripts/resolve_wallet.py and set env var."""
    import subprocess
    try:
        result = subprocess.run([sys.executable, "scripts/resolve_wallet.py"], capture_output=True, text=True, timeout=30)
        if result.returncode == 0:
            wallet = result.stdout.strip()
            if wallet:
                os.environ["ALLORA_WALLET_ADDR"] = wallet
                print(f"Resolved wallet: {wallet}")
            else:
                print("Warning: resolve_wallet.py returned empty wallet")
        else:
            print(f"Warning: resolve_wallet.py failed: {result.stderr.strip()}")
    except (subprocess.TimeoutExpired, OSError) as e:
        print(f"Warning: failed to run resolve_wallet.py: {e}")


def run_pipeline(args, cfg, root_dir) -> int:
    data_cfg: Dict[str, Any] = cfg.get("data", {})
    from_month = getattr(args, "from_month", str(data_cfg.get("from_month", "2025-10")))
    non_overlap_hours = max(1, int(data_cfg.get("non_overlap_hours", 48)))
    sched_cfg: Dict[str, Any] = cfg.get("schedule", {})
    mode = getattr(args, "_effective_mode", str(getattr(args, "schedule_mode", None) or sched_cfg.get("mode", "single")))
    cadence = getattr(args, "_effective_cadence", str(getattr(args, "cadence", None) or sched_cfg.get("cadence", "1h")))
    start_raw = str(getattr(args, "start_utc", None) or sched_cfg.get("start", "2025-09-16T13:00:00Z"))
    end_raw = str(getattr(args, "end_utc", None) or sched_cfg.get("end", "2025-12-15T13:00:00Z"))
    topic_validation: Dict[str, Any] = {}
    topic_validation_ok = False
    topic_validation_funded = False
    topic_validation_epoch = False
    topic_validation_reason: Optional[str] = None

    def _parse_utc(ts: str) -> pd.Timestamp:
        t = pd.Timestamp(ts)
        if getattr(t, "tz", None) is None:
            return t.tz_localize("UTC")
        return t.tz_convert("UTC")

    workflow = AlloraMLWorkflow(
        data_api_key=_require_api_key(),
        tickers=["btcusd"],
        hours_needed=168,
        number_of_input_candles=168,
        target_length=168,
        sample_spacing_hours=non_overlap_hours,
    )
    full_data: pd.DataFrame = workflow.get_full_feature_target_dataframe(from_month=from_month)
    date_index: pd.Index = _to_naive_utc_index(pd.DatetimeIndex(pd.to_datetime(full_data.index.get_level_values("date"))))
    if len(date_index) > 0:
        _min_dt = pd.Timestamp(date_index.min(), tz="UTC")
        _max_dt = pd.Timestamp(date_index.max(), tz="UTC")
    else:
        _min_dt = None
        _max_dt = None

    if getattr(workflow, "latest_data_timestamp", None) is not None:
        latest_obs = cast(pd.Timestamp, workflow.latest_data_timestamp)
        if _max_dt is None or latest_obs > _max_dt:
            _max_dt = latest_obs

    # Dynamically set end_utc to the latest available timestamp in the data if not overridden
    if args.end_utc:
        end_utc = _parse_utc(args.end_utc)
    else:
        # Use the latest timestamp in the data
        if _max_dt is not None:
            end_utc = _max_dt
            configured_end = _parse_utc(end_raw)
            if end_utc < configured_end:
                print(f"WARNING: Available labeled data ends before the competition end. last_labeled={end_utc} < configured_end={configured_end}. Using effective_end={end_utc}.")
        else:
            end_utc = _parse_utc(end_raw)

    # Dynamically set as_of to latest available timestamp minus 7 days if not overridden
    if args.as_of:
        as_of = _parse_utc(args.as_of)
    elif args.as_of_now:
        try:
            as_of = pd.Timestamp.now(tz="UTC").floor(cadence or "1h")
        except (ValueError, TypeError, AttributeError):
            as_of = pd.Timestamp.now(tz="UTC").floor("1h")
    else:
        # Use latest available timestamp minus 7 days (168h)
        if _max_dt is not None:
            as_of = _max_dt - pd.Timedelta(hours=168)
            # Ensure as_of does not go before start
            if _min_dt is not None and as_of < _min_dt:
                as_of = _min_dt
        else:
            as_of = _parse_utc(end_raw)

    # Snap to cadence (hourly) to avoid off-boundary timestamps
    try:
        as_of = as_of.floor(cadence or "1h")
    except (ValueError, TypeError, AttributeError):
        as_of = as_of.floor("1h")

    # Dynamically set start_utc using the freshest data if no explicit override was provided
    if args.start_utc:
        start_utc = _parse_utc(args.start_utc)
    else:
        configured_start = _parse_utc(start_raw)
        if _max_dt is not None:
            dynamic_start = _max_dt - pd.Timedelta(days=60)
            if _min_dt is not None:
                dynamic_start = max(dynamic_start, _min_dt)
            if dynamic_start > configured_start:
                print(
                    "INFO: Adjusting start window forward to leverage latest data "
                    f"(configured_start={configured_start}, dynamic_start={dynamic_start})."
                )
                start_utc = dynamic_start
            else:
                start_utc = configured_start
        else:
            start_utc = configured_start
<<<<<<< HEAD

    if start_utc > end_utc:
        adjusted_start = end_utc - pd.Timedelta(days=60)
        if _min_dt is not None:
            adjusted_start = max(adjusted_start, _min_dt)
        print(
            "WARNING: Computed start timestamp exceeds end timestamp; "
            f"resetting start from {start_utc} to {adjusted_start}."
        )
        start_utc = adjusted_start

=======

    if start_utc > end_utc:
        adjusted_start = end_utc - pd.Timedelta(days=60)
        if _min_dt is not None:
            adjusted_start = max(adjusted_start, _min_dt)
        print(
            "WARNING: Computed start timestamp exceeds end timestamp; "
            f"resetting start from {start_utc} to {adjusted_start}."
        )
        start_utc = adjusted_start

>>>>>>> b9229dfd
    print(
        f"Schedule: mode={mode} cadence={cadence} start={start_utc} end={end_utc} as_of={as_of} "
        f"(non_overlap_spacing={non_overlap_hours}h)"
    )

    # Validate that the selected date range does not filter out >90% of the data
    total_rows = len(full_data)

    def _window_counts(s_utc: pd.Timestamp, e_utc: pd.Timestamp) -> Tuple[pd.Timestamp, pd.Timestamp, int]:
        s_nv = _to_naive_utc_ts(s_utc)
        e_nv = _to_naive_utc_ts(e_utc)
        in_window = ((date_index >= s_nv) & (date_index <= e_nv)).sum()
        return s_nv, e_nv, int(in_window)

    start_naive, end_naive, filtered_rows = _window_counts(start_utc, end_utc)
    if total_rows > 0 and filtered_rows / total_rows < 0.1:
        print(
            "WARNING: Selected date range is discarding more than 90% of available rows; "
            f"realigning window to dataset coverage ({_min_dt} -> {_max_dt})."
        )
        if _min_dt is not None:
            start_utc = _min_dt
        if _max_dt is not None:
            end_utc = _max_dt
        start_naive, end_naive, filtered_rows = _window_counts(start_utc, end_utc)
        print(
            f"INFO: Window adjusted to start={start_utc} end={end_utc}; covered_rows={filtered_rows}/{total_rows}."
        )

    # Topic validation and audit (moved out of abort block)
    try:
        topic_id_eff = int(DEFAULT_TOPIC_ID)
        assert topic_id_eff == int(EXPECTED_TOPIC_67["topic_id"]), "Topic ID must be 67 for this workflow"
        topic_validation = _validate_topic_creation_and_funding(topic_id_eff, EXPECTED_TOPIC_67)
        topic_validation_ok = bool(topic_validation.get("ok"))
        topic_validation_funded = bool(topic_validation.get("funded"))
        topic_fields = cast(Dict[str, Any], topic_validation.get("fields", {}) or {})
        topic_validation_epoch = bool(topic_fields.get("epoch_length"))
        mism = topic_validation.get("mismatches") or []
        if mism:
            topic_validation_reason = ",".join(str(m) for m in mism)
        elif not topic_validation_ok:
            topic_validation_reason = "topic_not_ok"
        elif not topic_validation_funded:
            topic_validation_reason = "topic_unfunded"
        elif not topic_validation_epoch:
            topic_validation_reason = "missing_epoch_length"
        else:
            topic_validation_reason = None
        # Persist audit file for VS Code AI and human review
        audit_dir = os.path.join(root_dir, "data", "artifacts", "logs")
        os.makedirs(audit_dir, exist_ok=True)
        ts_str = pd.Timestamp.now(tz="UTC").strftime("%Y%m%dT%H%M%SZ")
        with open(os.path.join(audit_dir, f"topic67_validate-{ts_str}.json"), "w", encoding="utf-8") as af:
            json.dump(topic_validation, af, indent=2)
        if not topic_validation.get("ok", False):
            # Print concise reasons; continue to train but submission will be gated later if unfunded or mismatched
            mism = topic_validation.get("mismatches") or []
            print(f"Topic 67 validation: ok={topic_validation.get('ok')} funded={topic_validation.get('funded')} mismatches={mism}")
        else:
            print("Topic 67 validation: OK and funded")
    except Exception as e:
        print(f"Warning: topic creation/funding validation skipped or failed: {e}")
        if topic_validation_reason is None:
            topic_validation_reason = str(e)

    # Enforce non-overlapping targets for 7-day horizon: sample timestamps at least `non_overlap_hours` apart
    def _non_overlapping_mask(idx: pd.DatetimeIndex, hours: int) -> pd.Series:
        """Greedy selection mask ensuring each kept timestamp is >= 'hours' after the previous kept."""
        try:
            idx_utc = _to_naive_utc_index(pd.DatetimeIndex(idx))
            ts: pd.Series = pd.to_datetime(idx_utc).to_series(index=idx_utc)
            ts_sorted: pd.Series = ts.sort_values()
            keep: List[pd.Timestamp] = []
            last_kept: Optional[pd.Timestamp] = None
            delta = pd.Timedelta(hours=hours)
            for t in ts_sorted:
                t = _to_naive_utc_ts(pd.Timestamp(t))
                if last_kept is None or t >= last_kept + delta:
                    keep.append(t)
                    last_kept = t
            keep_set: Set[pd.Timestamp] = set(keep)
            left = np.array(idx_utc, dtype='datetime64[ns]')
            right = np.array(list(keep_set), dtype='datetime64[ns]')
            mask_nd: NDArray[np.bool_] = np.isin(left, right)
            return pd.Series(mask_nd.astype(bool), index=idx_utc)
        except (ValueError, TypeError, KeyError):
            idx_fallback = _to_naive_utc_index(pd.DatetimeIndex(idx))
            return pd.Series([True] * len(idx_fallback), index=idx_fallback, dtype=bool)

    # Strict competition window filtering (inclusive) with effective end bound = min(config end, last labeled ts)
    start_naive: pd.Timestamp = _to_naive_utc_ts(start_utc)
    end_naive: pd.Timestamp = _to_naive_utc_ts(end_utc)
    last_labeled_dt = _max_dt
    end_effective = end_naive
    if last_labeled_dt is not None:
        end_effective = min(end_naive, _to_naive_utc_ts(pd.Timestamp(last_labeled_dt)))
    if end_effective < end_naive:
        print(
            "WARNING: Labeled data ends before configured end. "
            f"last_labeled={end_effective} < configured_end={end_naive}. Using effective_end={end_effective}."
        )
    print(f"Effective end for training/inference: {end_effective}")
    mask_window = (date_index >= start_naive) & (date_index <= end_effective)
    if not mask_window.all():
        full_data = full_data.loc[mask_window]
        date_index = _to_naive_utc_index(pd.DatetimeIndex(full_data.index.get_level_values("date")))
        _min_dt, _max_dt = date_index.min(), date_index.max()
        print(f"Window-clipped data date range (effective): {_min_dt} -> {_max_dt}")

    # Coverage check: ensure we had enough post-window data to compute 7d target near the end
    # Since target was computed before clipping, full_data contains only rows with valid future_close
    effective_last_t = _max_dt
    desired_last_t = end_naive
    if effective_last_t is not None:
        try:
            effective_last_cmp = _to_naive_utc_ts(pd.Timestamp(effective_last_t))
        except Exception:
            effective_last_cmp = pd.Timestamp(effective_last_t)
        try:
            desired_last_cmp = _to_naive_utc_ts(pd.Timestamp(desired_last_t)) if desired_last_t is not None else None
        except Exception:
            desired_last_cmp = desired_last_t
    else:
        effective_last_cmp = None
        desired_last_cmp = desired_last_t
    if effective_last_cmp is not None and desired_last_cmp is not None and effective_last_cmp < desired_last_cmp:
        print(
            "WARNING: Available labeled data ends before the competition end. "
            f"last_labeled_t={effective_last_cmp} < end={desired_last_cmp}. "
            "This typically occurs because source data beyond t+7d isn't available yet."
        )

    # Leakage-safe eligible rows: only timestamps with targets fully within history as of 'as_of'
    # Ensure as_of is naive UTC for NumPy/Pandas interop
    if getattr(as_of, "tz", None) is None:
        as_of_aware = as_of.tz_localize("UTC")
    else:
        as_of_aware = as_of.tz_convert("UTC")
    as_of_naive = _to_naive_utc_ts(as_of_aware)
    # For competition training, use labeled rows within [start, min(effective_end, now-7d)] to avoid leakage.
    # Use timezone-aware UTC now; then strip tz to naive UTC for numpy-friendly arithmetic
    now_minus_7d = _to_naive_utc_ts(pd.Timestamp.now(tz="UTC")) - pd.Timedelta(hours=168)
    eligible_cutoff: pd.Timestamp = min(end_effective, now_minus_7d)
    # Apply eligible cutoff to avoid leakage (<= eligible_cutoff)
    eligible_mask = (date_index >= start_naive) & (date_index <= eligible_cutoff)
    df_range: pd.DataFrame = full_data.loc[eligible_mask]
    # Apply non-overlapping decimation using configurable spacing, but relax if too few samples
    if not df_range.empty:
        dec_idx = pd.DatetimeIndex(df_range.index.get_level_values("date"))
        dec_mask: pd.Series = _non_overlapping_mask(dec_idx, hours=int(non_overlap_hours))
        mask_arr: NDArray[np.bool_] = dec_mask.to_numpy(dtype=bool)  # align by position
        df_range_decimated = df_range.iloc[mask_arr]
        # If too few samples, relax the decimation
        if len(df_range_decimated) < 10:
            print(
                f"WARNING: Only {len(df_range_decimated)} samples after decimation with {non_overlap_hours}h spacing; "
                "retrying with 24h spacing to widen coverage."
            )
            dec_mask = _non_overlapping_mask(dec_idx, hours=24)
            df_range_decimated = df_range.iloc[dec_mask.to_numpy(dtype=bool)]
        if len(df_range_decimated) >= 10:
            df_range = df_range_decimated
        else:
            print(
                f"INFO: Keeping full eligible sample set ({len(df_range)} rows) due to low coverage after decimation."
            )

    X_train: pd.DataFrame = pd.DataFrame()
    y_train: pd.Series = pd.Series(dtype=float)
    X_val: pd.DataFrame = pd.DataFrame()
    y_val: pd.Series = pd.Series(dtype=float)
    X_test: pd.DataFrame = pd.DataFrame()
    y_test: pd.Series = pd.Series(dtype=float)

    # If we have enough samples in the fixed window, split proportionally: 70% train, 20% val, 10% test
    if not df_range.empty and len(df_range) >= 30:
        n = len(df_range)
        # Start with 70/20/10 split, then enforce minimum sizes for stability
        train_end_idx = max(1, int(n * 0.7))
        val_end_idx = max(train_end_idx + 4, int(n * 0.9))  # ensure at least 4 val samples
        # Ensure at least 2 test samples
        if n - val_end_idx < 2:
            val_end_idx = max(train_end_idx + 4, n - 2)

        print(
            f"Using fixed window split: total={n}, train=[:{train_end_idx}], val=[{train_end_idx}:{val_end_idx}], test=[{val_end_idx}:]"
        )

        train_df = df_range.iloc[:train_end_idx]
        val_df = df_range.iloc[train_end_idx:val_end_idx]
        test_df = df_range.iloc[val_end_idx:]

        X_train = train_df.drop(columns=["target", "future_close"], errors="ignore") if not train_df.empty else pd.DataFrame()
        y_train = train_df["target"] if not train_df.empty else pd.Series(dtype=float)
        X_val = val_df.drop(columns=["target", "future_close"], errors="ignore") if not val_df.empty else pd.DataFrame()
        y_val = val_df["target"] if not val_df.empty else pd.Series(dtype=float)
        X_test = test_df.drop(columns=["target", "future_close"], errors="ignore") if not test_df.empty else pd.DataFrame()
        y_test = test_df["target"] if not test_df.empty else pd.Series(dtype=float)
    else:
        # Dynamic fallback: pick last K decimated samples within eligible range
        dec_global: pd.Series = _non_overlapping_mask(pd.DatetimeIndex(date_index), hours=int(non_overlap_hours))
        mask2: NDArray[np.bool_] = dec_global.to_numpy(dtype=bool)
        full_dec: pd.DataFrame = full_data.iloc[mask2]
        di_elig: pd.DatetimeIndex = _to_naive_utc_index(pd.DatetimeIndex(full_dec.index.get_level_values("date")))
        eligible_dec_mask_arr: NDArray[np.bool_] = np.asarray((di_elig >= start_naive) & (di_elig <= eligible_cutoff), dtype=bool)
        full_dec = full_dec.iloc[eligible_dec_mask_arr]
        k = min(30, len(full_dec))
        tail = full_dec.tail(k)
        n = len(tail)
        if n >= 5:
            train_end_idx = max(1, int(n * 0.7))
            val_end_idx = max(train_end_idx + 2, int(n * 0.9))
            if n - val_end_idx < 2:
                val_end_idx = max(train_end_idx + 2, n - 2)
            train_df = tail.iloc[:train_end_idx]
            val_df = tail.iloc[train_end_idx:val_end_idx]
            test_df = tail.iloc[val_end_idx:]
        else:
            train_df = tail.iloc[: max(0, n - 2)]
            val_df = tail.iloc[max(0, n - 2): max(0, n - 1)]
            test_df = tail.iloc[max(0, n - 1):]
        X_train = train_df.drop(columns=["target", "future_close"], errors="ignore") if not train_df.empty else pd.DataFrame()
        y_train = train_df["target"] if not train_df.empty else pd.Series(dtype=float)
        X_val = val_df.drop(columns=["target", "future_close"], errors="ignore") if not val_df.empty else pd.DataFrame()
        y_val = val_df["target"] if not val_df.empty else pd.Series(dtype=float)
        X_test = test_df.drop(columns=["target", "future_close"], errors="ignore") if not test_df.empty else pd.DataFrame()
        y_test = test_df["target"] if not test_df.empty else pd.Series(dtype=float)

    # Validate targets
    if not y_train.empty:
        assert all(np.isfinite(y_train)), "Training targets must be finite"
        assert y_train.min() > -10 and y_train.max() < 10, "Training targets out of expected range"
    if not y_val.empty:
        assert all(np.isfinite(y_val)), "Validation targets must be finite"
        assert y_val.min() > -10 and y_val.max() < 10, "Validation targets out of expected range"
    if not y_test.empty:
        assert all(np.isfinite(y_test)), "Test targets must be finite"
        assert y_test.min() > -10 and y_test.max() < 10, "Test targets out of expected range"

    # If we still don't have a test sample, force the last available row as test
    if X_test.empty:
        _, _max_dt3 = date_index.min(), date_index.max()
        last_time = pd.Timestamp(_max_dt3) if _max_dt3 else pd.Timestamp.today()
        forced_mask = date_index == last_time
        if not forced_mask.any():
            forced_mask = date_index >= (last_time - pd.Timedelta(minutes=5))
        if forced_mask.any():
            X_test = full_data.loc[forced_mask].drop(columns=["target", "future_close"], errors="ignore")  # type: ignore
            y_test = full_data.loc[forced_mask]["target"]  # type: ignore

    # If training is still empty, widen to the first half of available data as a last resort
    if X_train.empty:
        _min_dt4, _max_dt4 = date_index.min(), date_index.max()
        if _min_dt4 and _max_dt4:
            cut = pd.Timestamp(_min_dt4) + (pd.Timestamp(_max_dt4) - pd.Timestamp(_min_dt4)) / 2
        else:
            cut = pd.Timestamp.today() - pd.Timedelta(days=3)
        widen_mask = date_index < cut
        X_train = full_data.loc[widen_mask].drop(columns=["target", "future_close"], errors="ignore") if widen_mask.any() else pd.DataFrame()
        y_train = full_data.loc[widen_mask]["target"] if widen_mask.any() else pd.Series(dtype=float)
        # keep validation as-is

    # Store for evaluation will be set just before metrics, after all fallbacks are applied

    # 4) Feature engineering: augment with alpha features, ETH correlations, and optional external CSVs
    # Build base close series and log-return for BTCUSD
    # Expect columns like ohlcv and rolling features; derive base from 'close' if present
    flat = X_train.copy()
    if "close" in flat.columns:
        close_series = flat["close"]
    else:
        price_candidates = [c for c in flat.columns if "close" in c or c.endswith("_close")]
        close_series = flat[price_candidates[0]] if price_candidates else pd.Series(index=flat.index, dtype=float)

    # Load ETH series for cross-asset correlations if configured; use workflow to fetch ETH features too
    features_cfg: Dict[str, Any] = cast(Dict[str, Any], cfg.get("features", {}) or {})
    use_eth = bool(features_cfg.get("use_eth", True))
    extra_map: Dict[str, pd.Series] = {}
    if use_eth:
        # Try to fetch ETH close series directly via workflow's HTTP client
        try:
            eth_ohlc = workflow.fetch_ohlcv_data("ethusd", f"{from_month}-01")
            if not eth_ohlc.empty and "date" in eth_ohlc.columns and "close" in eth_ohlc.columns:
                eth_ohlc["date"] = pd.to_datetime(eth_ohlc["date"])  # ensure datetime
                # Normalize to naive UTC to align with primary dataset
                try:
                    if getattr(eth_ohlc["date"].dtype, "tz", None) is not None:
                        eth_ohlc["date"] = eth_ohlc["date"].dt.tz_convert("UTC").dt.tz_localize(None)
                    else:
                        # If a timezone-naive datetime, assume UTC
                        pass
                except (ValueError, TypeError, AttributeError):
                    # Best effort: attempt to coerce to UTC then strip tz
                    try:
                        eth_ohlc["date"] = pd.to_datetime(eth_ohlc["date"], utc=True).dt.tz_convert("UTC").dt.tz_localize(None)
                    except (ValueError, TypeError, AttributeError):
                        eth_ohlc["date"] = eth_ohlc["date"]
                # Clip ETH series to competition window
                eth_idx = eth_ohlc["date"] if isinstance(eth_ohlc["date"].dtype, pd.DatetimeTZDtype) else eth_ohlc["date"]
                # Ensure index used for masking is naive UTC
                try:
                    eth_idx = eth_idx.dt.tz_localize(None)
                except (AttributeError, TypeError, ValueError):
                    # Already naive
                    pass
                mask_e = (eth_idx >= start_naive) & (eth_idx <= end_effective)
                eth_ohlc = eth_ohlc.loc[mask_e]
                eth_close = pd.Series(pd.to_numeric(eth_ohlc["close"], errors="coerce").values, index=eth_ohlc["date"], name="eth_close")
                extra_map["eth"] = eth_close
        except KeyboardInterrupt:
            # Treat user cancel during optional ETH fetch as non-fatal; continue training
            print("Warning: ETH fetch cancelled by user (non-fatal); continuing without ETH features")
        except (OSError, IOError, ValueError, KeyError, AttributeError, RuntimeError, requests.RequestException) as e:  # network/auth errors are non-fatal for training
            print(f"Warning: ETH fetch failed (non-fatal): {e}")

    # Build alpha features on BTC close series; align by datetime index (train+val+test combined to avoid leakage in stat fits)
    # Reconstruct a continuous close series for combined set using X_train's base; if missing, skip advanced features
    if len(close_series) > 0:
        # We don't use series values directly to avoid leakage; indicators rely on past-only operations
        feats_alpha = build_alpha_features(close_series, extra=(extra_map if extra_map else None))
    else:
        feats_alpha = pd.DataFrame(index=X_train.index)

    # Merge optional external feature CSVs
    use_ext = bool(features_cfg.get("use_external", False))
    ext_paths: List[str] = []
    _ext_raw = features_cfg.get("external_files", [])
    if isinstance(_ext_raw, list):
        ext_paths = [str(x) for x in _ext_raw]
    ext_frames: Dict[str, pd.DataFrame] = {}
    if use_ext and ext_paths:
        for fn in ext_paths:
            fn_str = str(fn)
            p = os.path.join(os.path.dirname(os.path.abspath(__file__)), "data", "external", fn_str)
            if os.path.exists(p):
                try:
                    df_ext: pd.DataFrame = pd.read_csv(p, parse_dates=True, index_col=0)
                    ext_frames[os.path.splitext(os.path.basename(fn_str))[0]] = df_ext.select_dtypes(include=["number"]).copy()
                except (OSError, IOError, ValueError) as e:
                    print(f"Warning: failed reading external file {fn}: {e}")
    if ext_frames:
        base_index_dt = pd.DatetimeIndex(feats_alpha.index)
        ext_merged = merge_external_features(base_index_dt, ext_frames)
        feats_alpha = pd.concat([feats_alpha, ext_merged], axis=1)

    # Add alpha features to each split where index overlaps
    def _align_add(df: pd.DataFrame) -> pd.DataFrame:
        if df.empty:
            return df
        idx = df.index
        # normalize index to datetime if multiindex
        dt_idx = pd.to_datetime(idx.get_level_values("date")) if isinstance(idx, pd.MultiIndex) else pd.to_datetime(idx)
        # Ensure naive UTC before any NumPy conversion/merge operations
        try:
            dt_idx = _to_naive_utc_index(pd.DatetimeIndex(dt_idx))
        except (ValueError, TypeError, AttributeError):
            pass
        # align by timestamp; assume feats_alpha has DatetimeIndex
        fa = feats_alpha.reindex(dt_idx)
        # Ensure identical index types for safe concatenation: force alpha index to match left df index
        try:
            fa.index = df.index
            return pd.concat([df, fa], axis=1)
        except (ValueError, TypeError, KeyError, RuntimeError):
            # Fallback: reset and merge on datetime, then restore original index
            left = df.copy()
            left_reset = left.reset_index()
            # Ensure the helper merge key is timezone-naive to avoid numpy tz warnings
            left_reset["__dt__"] = _to_naive_utc_index(pd.DatetimeIndex(dt_idx)).to_numpy()
            right_reset = fa.rename_axis("__dt__").reset_index()
            merged = pd.merge(left_reset, right_reset, on="__dt__", how="left")
            merged = merged.drop(columns=["__dt__"])  # remove helper column
            # Restore original index structure
            if isinstance(idx, pd.MultiIndex):
                merged = merged.set_index(list(idx.names))
            else:
                # If original index had no name, set it back to the original index values
                merged.index = idx
            return merged

    X_train = _align_add(X_train)
    X_val = _align_add(X_val)
    X_test = _align_add(X_test)

    # Basic anomaly filtering/denoising: remove rows with extreme z-scores on returns
    def _clip_outliers(df: pd.DataFrame, cols: List[str], z: float = 6.0) -> pd.DataFrame:
        out = df.copy()
        for c in cols:
            if c in out.columns:
                s = pd.to_numeric(out[c], errors="coerce")
                # Avoid RuntimeWarning on empty/near-empty columns
                if s.count() >= 2:
                    with warnings.catch_warnings():
                        warnings.simplefilter("ignore", category=RuntimeWarning)
                        mu, sd = float(np.nanmean(s)), float(np.nanstd(s))
                    if sd > 0 and math.isfinite(sd):
                        out[c] = s.clip(lower=mu - z * sd, upper=mu + z * sd)
        return out

    X_train = _clip_outliers(X_train, ["logret_1h"]) if "logret_1h" in X_train.columns else X_train
    X_val = _clip_outliers(X_val, ["logret_1h"]) if not X_val.empty and "logret_1h" in X_val.columns else X_val
    X_test = _clip_outliers(X_test, ["logret_1h"]) if "logret_1h" in X_test.columns else X_test

    # 5) Feature selection: ensure aligned numeric columns across splits with debug logs
    def _print_cols(df: pd.DataFrame, name: str) -> None:
        """Log a truncated list of column names to avoid gigantic stdout lines."""
        cols = list(df.columns)
        if not cols:
            print(f"{name} columns (0): []")
            return
        max_preview = 25
        preview = cols[:max_preview]
        remainder = len(cols) - len(preview)
        preview_str = ", ".join(str(c) for c in preview)
        if remainder > 0:
            preview_str = f"{preview_str}, ... (+{remainder} more)"
        print(f"{name} columns ({len(cols)}): [{preview_str}]")

    _print_cols(X_train, "X_train")
    _print_cols(X_val, "X_val")
    _print_cols(X_test, "X_test")

    num_train = X_train.select_dtypes(include=["number"]).columns.tolist()
    num_val = X_val.select_dtypes(include=["number"]).columns.tolist() if not X_val.empty else num_train
    num_test = X_test.select_dtypes(include=["number"]).columns.tolist() if not X_test.empty else num_train
    feature_cols = sorted(set(num_train) & set(num_val) & set(num_test))
    print(f"Numeric features by split -> train:{len(num_train)} val:{len(num_val)} test:{len(num_test)}; intersection:{len(feature_cols)}")

    # If misaligned or empty, fallback to proportional split within eligible range
    if (X_train.empty or X_val.empty or len(feature_cols) == 0):
        print("Feature misalignment or empty splits detected. Falling back to proportional split within eligible range.")
        if not df_range.empty:
            df_any = df_range.sort_index()
        else:
            eligible_all = full_data.loc[eligible_mask]
            df_any = eligible_all.sort_index() if not eligible_all.empty else full_data.sort_index()
        n2 = len(df_any)
        if n2 < 3:
            # Degenerate case: force minimal splits
            train_df2 = df_any.iloc[: max(0, n2 - 2)]
            val_df2 = df_any.iloc[max(0, n2 - 2): max(0, n2 - 1)]
            test_df2 = df_any.iloc[max(0, n2 - 1):]
        else:
            train_end_idx2 = max(1, int(n2 * 0.7))
            val_end_idx2 = max(train_end_idx2 + 1, int(n2 * 0.9))
            if n2 - val_end_idx2 < 1:
                val_end_idx2 = max(train_end_idx2 + 1, n2 - 1)
            train_df2 = df_any.iloc[:train_end_idx2]
            val_df2 = df_any.iloc[train_end_idx2:val_end_idx2]
            test_df2 = df_any.iloc[val_end_idx2:]
        X_train = train_df2.drop(columns=["target", "future_close"], errors="ignore") if not train_df2.empty else pd.DataFrame()
        y_train = train_df2["target"] if not train_df2.empty else pd.Series(dtype=float)
        X_val = val_df2.drop(columns=["target", "future_close"], errors="ignore") if not val_df2.empty else pd.DataFrame()
        y_val = val_df2["target"] if not val_df2.empty else pd.Series(dtype=float)
        X_test = test_df2.drop(columns=["target", "future_close"], errors="ignore") if not test_df2.empty else pd.DataFrame()
        y_test = test_df2["target"] if not test_df2.empty else pd.Series(dtype=float)
        _print_cols(X_train, "X_train[fallback]")
        _print_cols(X_val, "X_val[fallback]")
        _print_cols(X_test, "X_test[fallback]")
        num_train = X_train.select_dtypes(include=["number"]).columns.tolist()
        num_val = X_val.select_dtypes(include=["number"]).columns.tolist() if not X_val.empty else num_train
        num_test = X_test.select_dtypes(include=["number"]).columns.tolist() if not X_test.empty else num_train
        feature_cols = sorted(set(num_train) & set(num_val) & set(num_test))
        print(f"After fallback, intersection numeric features: {len(feature_cols)} -> {feature_cols}")

    if not feature_cols:
        raise RuntimeError("No common numeric feature columns across train/val/test after fallback. Cannot train model.")

    # 6) Train base learner (XGBoost-only)

    # Prepare matrices
    X_tr = pd.concat([X_train[feature_cols], X_val[feature_cols]]) if not X_val.empty else X_train[feature_cols]
    y_tr = pd.concat([y_train, y_val]) if not X_val.empty else y_train
    X_te = X_test[feature_cols]
    y_te = y_test

    # Expanding-window CV splits
    def expanding_splits(n: int, k: int = 5):
        step = max(2, n // (k + 1))
        for i in range(1, k + 1):
            tr_end = i * step
            va_end = min(n, tr_end + step)
            if va_end - tr_end < 2:
                continue
            yield list(range(0, tr_end)), list(range(tr_end, va_end))

    # Volatility stratification: weight folds by recent volatility
    def fold_score(y_true: pd.Series, y_pred: pd.Series) -> float:
        # prioritize correlation and lower absolute errors; simple blend
        a = y_true.to_numpy(dtype=float)
        b = y_pred.to_numpy(dtype=float)
        with np.errstate(divide='ignore', invalid='ignore'):
            corr = np.corrcoef(a, b)[0, 1]
        rmse = float(np.sqrt(np.nanmean((a - b) ** 2)))
        if not math.isfinite(corr):
            corr = 0.0
        return float(corr) - 0.1 * rmse

    # Hyperparameter config (still read, but we ignore LGBM-related settings)
    model_cfg: Dict[str, Any] = cast(Dict[str, Any], cfg.get("model", {}) or {})

    # XGBoost (required for forecasts)
    model_preds_val: Dict[str, pd.Series] = {}
    model_preds_test: Dict[str, pd.Series] = {}
    live_predictors: Dict[str, Any] = {}
    try:
        from xgboost import XGBRegressor  # type: ignore
        xgb_model = XGBRegressor(
            n_estimators=800,
            learning_rate=0.05,
            max_depth=6,
            subsample=0.8,
            colsample_bytree=0.8,
            reg_alpha=0.0,
            reg_lambda=1.0,
            random_state=42,
            n_jobs=-1,
            tree_method="hist",
        )
        # Enforce XGBoost-only policy
        assert xgb_model.__class__.__name__ == "XGBRegressor", "Only XGBoost models are allowed."
        xgb_model.fit(X_tr[feature_cols].to_numpy(dtype=float), y_tr.to_numpy(dtype=float))
        live_predictors["xgb"] = xgb_model
        if not X_val.empty:
            model_preds_val["xgb"] = pd.Series(cast(np.ndarray, xgb_model.predict(X_val[feature_cols].to_numpy(dtype=float))), index=y_val.index)
        model_preds_test["xgb"] = pd.Series(cast(np.ndarray, xgb_model.predict(X_te.to_numpy(dtype=float))), index=y_te.index)
    except Exception as _xgbe:
        xgb_model = None
    # No other learners are used; forecasts must come from XGB only.
    if not model_preds_test:
        print("ERROR: XGBoost failed to train or predict; forecasts will not be submitted.", file=sys.stderr)

    # Enforce single-model: XGB only
    if set(live_predictors.keys()) - {"xgb"}:
        raise RuntimeError("Detected non-XGB predictors; only XGBoost is allowed.")
    # With XGB-only, predictions come directly from the XGB model
    y_pred_series = model_preds_test.get("xgb", pd.Series(0.0, index=y_te.index))

    # (removed unused local helper _metrics to reduce linter warnings)

    # Build training matrix
    X_tr = pd.concat([X_train[feature_cols], X_val[feature_cols]]) if not X_val.empty else X_train[feature_cols]
    y_tr = pd.concat([y_train, y_val]) if not X_val.empty else y_train
    if X_tr.empty:
        raise RuntimeError("Training feature matrix is empty after numeric selection.")
    if X_test[feature_cols].empty:
        raise RuntimeError("Test feature matrix is empty after numeric selection.")

    print("Base learner: XGBRegressor(hist)")
    # Debug: basic prediction stats (avoid warnings on empty)
    if len(y_pred_series) > 0:
        with warnings.catch_warnings():
            warnings.simplefilter("ignore", category=RuntimeWarning)
            m = float(np.nanmean(y_pred_series))
            sd = float(np.nanstd(y_pred_series))
            mn = float(np.nanmin(y_pred_series))
            mx = float(np.nanmax(y_pred_series))
        print(f"Pred stats -> count:{len(y_pred_series)} mean:{m:.6g} std:{sd:.6g} min:{mn:.6g} max:{mx:.6g}")
    else:
        print("Pred stats -> count:0")
    # Only compute metrics if we have at least 2 test samples
    if len(y_test) >= 2:
        # Ensure evaluation target index matches prediction index
        workflow.test_targets = y_test
        y_pred_series = y_pred_series.reindex(y_test.index)
        with warnings.catch_warnings():
            warnings.simplefilter("ignore", category=RuntimeWarning)
            metrics = workflow.evaluate_test_data(y_pred_series)
        if metrics:
            if "correlation" in metrics and metrics["correlation"] is not None:
                print(f"Correlation: {metrics['correlation']:.4f}")
            else:
                print("Correlation: n/a (insufficient variance)")
            if "directional_accuracy" in metrics and metrics["directional_accuracy"] is not None:
                print(f"Directional Accuracy: {metrics['directional_accuracy']:.4f}")
            else:
                print("Directional Accuracy: n/a")
        # Competition ZPTAE with rolling 100-period std reference; write metrics.json
        try:
            y_true_list = y_test.to_numpy(dtype=float).tolist()
            y_pred_list = y_pred_series.reindex(y_test.index).to_numpy(dtype=float).tolist()
            zpt = zptae_log10_loss(y_true_list, y_pred_list, window=100, p=3.0)
            # Sanitize metrics: if ZPTAE still non-finite, fall back to log10(MAE)
            l10 = float(zpt.get("log10_loss") or float("nan"))
            mae = float(zpt.get("mae") or float("nan"))
            mse = float(zpt.get("mse") or float("nan"))
            if not np.isfinite(l10):
                if np.isfinite(mae):
                    l10 = float(np.log10(max(mae, 1e-12)))
                else:
                    l10 = None  # cannot compute
            metrics_out: Dict[str, Any] = {"log10_loss": l10, "source": "test", "mae": mae, "mse": mse, "n": int(len(y_test))}
            art_dir = os.path.join(root_dir, "data", "artifacts")
            os.makedirs(art_dir, exist_ok=True)
            # Ensure strict JSON (no NaN/Inf) and write atomically
            safe = {k: (None if (isinstance(v, float) and not np.isfinite(v)) else v) for k, v in metrics_out.items()}
            _atomic_json_write(os.path.join(art_dir, "metrics.json"), safe)
            print(f"Wrote metrics.json with log10_loss={metrics_out['log10_loss']}")
        except (OSError, IOError, ValueError, RuntimeError, ImportError) as e:
            print(f"Warning: failed to compute/write ZPTAE metrics: {e}")
    else:
        # Fallback: if test too small, compute validation metrics when possible
        if len(y_val) >= 2 and xgb_model is not None:
            try:
                # Predict on validation split using the trained XGB model
                y_val_pred_series = pd.Series(cast(np.ndarray, xgb_model.predict(X_val[feature_cols].to_numpy(dtype=float))), index=y_val.index)
                # Optional quick stats
                with warnings.catch_warnings():
                    warnings.simplefilter("ignore", category=RuntimeWarning)
                    m = float(np.nanmean(y_val_pred_series))
                    sd = float(np.nanstd(y_val_pred_series))
                print(f"Val pred stats -> count:{len(y_val_pred_series)} mean:{m:.6g} std:{sd:.6g}")

                # Compute ZPTAE on validation as a proxy when test is too small
                y_true_list = y_val.to_numpy(dtype=float).tolist()
                y_pred_list = y_val_pred_series.reindex(y_val.index).to_numpy(dtype=float).tolist()
                zpt = zptae_log10_loss(y_true_list, y_pred_list, window=100, p=3.0)
                l10 = float(zpt.get("log10_loss") or float("nan"))
                mae = float(zpt.get("mae") or float("nan"))
                mse = float(zpt.get("mse") or float("nan"))
                if not np.isfinite(l10):
                    if np.isfinite(mae):
                        l10 = float(np.log10(max(mae, 1e-12)))
                    else:
                        l10 = None
                metrics_out: Dict[str, Any] = {"log10_loss": l10, "source": "validation", "mae": mae, "mse": mse, "n": int(len(y_val))}
                art_dir = os.path.join(root_dir, "data", "artifacts")
                os.makedirs(art_dir, exist_ok=True)
                safe = {k: (None if (isinstance(v, float) and not np.isfinite(v)) else v) for k, v in metrics_out.items()}
                _atomic_json_write(os.path.join(art_dir, "metrics.json"), safe)
                print(f"Wrote metrics.json (validation fallback) with log10_loss={metrics_out['log10_loss']}")
            except (OSError, IOError, ValueError, RuntimeError, ImportError) as e:
                print(f"Warning: failed to compute/write validation ZPTAE metrics: {e}")
        else:
            # If we cannot compute a metric, write a warning placeholder for traceability
            print("Skipped metrics: both test and validation too small (<2 samples)")
            try:
                art_dir = os.path.join(root_dir, "data", "artifacts")
                os.makedirs(art_dir, exist_ok=True)
                placeholder = {"log10_loss": None, "source": "none", "warning": "insufficient ground truth (<2 samples)", "n": 0}
                _atomic_json_write(os.path.join(art_dir, "metrics.json"), placeholder)
            except (OSError, IOError, ValueError, RuntimeError):
                pass

    # Live-as-of prediction for current submission window
    # Build features up to 'as_of' and compute base predictions
    try:
        # Filter full data up to as_of for base close series
        asof_mask = (date_index >= start_naive) & (date_index <= min(as_of_naive, end_effective))
        full_asof = full_data.loc[asof_mask]
        flat_any = full_asof.copy()
        if "close" in flat_any.columns:
            close_series_any = flat_any["close"]
        else:
            price_candidates = [c for c in flat_any.columns if "close" in c or c.endswith("_close")]
            close_series_any = flat_any[price_candidates[0]] if price_candidates else pd.Series(index=flat_any.index, dtype=float)
        alpha_asof = build_alpha_features(close_series_any, extra=(extra_map if extra_map else None))

        # Add simple volume-based features (rolling mean/std and z-score, 24h and 168h)
        try:
            if "volume" in flat_any.columns:
                vol_series = pd.Series(pd.to_numeric(flat_any["volume"], errors="coerce"), index=pd.to_datetime(flat_any.index.get_level_values("date")))
                vol_h = vol_series.resample("h").last()
                for w in (24, 168):
                    ma = vol_h.rolling(window=w, min_periods=max(2, w//4)).mean()
                    sd = vol_h.rolling(window=w, min_periods=max(2, w//4)).std(ddof=0)
                    alpha_asof[f"vol_ma_{w}"] = ma
                    alpha_asof[f"vol_sd_{w}"] = sd
                    alpha_asof[f"vol_z_{w}"] = (vol_h - ma) / (sd.replace(0.0, np.nan))
                    alpha_asof[f"vol_ma_ratio_{w}"] = vol_h / ma.replace(0.0, np.nan)
        except Exception:
            pass

        # Compose live feature row aligned to training feature set
        live_row = alpha_asof.tail(1).copy()
        live_row = live_row.reindex(columns=feature_cols, fill_value=0.0)

        # XGB-only live prediction
        live_member_preds: Dict[str, float] = {}
        if "xgb" in live_predictors:
            try:
                pred = float(np.asarray(live_predictors["xgb"].predict(live_row.to_numpy(dtype=float))).reshape(-1)[-1])
            except Exception:
                pred = 0.0
            live_member_preds["xgb"] = pred
            live_value = pred
        else:
            live_value = 0.0
        # Persist a small artifact for forecast construction in the submit step
        try:
            preds_arr = np.array(list(live_member_preds.values()), dtype=float)
            stddev = float(np.nanstd(preds_arr)) if preds_arr.size > 0 else None
            art_dir = os.path.join(root_dir, "data", "artifacts")
            os.makedirs(art_dir, exist_ok=True)
            lf_payload = {
                "as_of": str(as_of_naive),
                "topic_id": int(DEFAULT_TOPIC_ID),
                "member_preds": live_member_preds,
                "weights": {k: 1.0 for k in live_member_preds.keys()},
                "stddev": stddev,
            }
            _atomic_json_write(os.path.join(art_dir, "live_forecast.json"), lf_payload)
        except Exception:
            pass
    except (ValueError, TypeError, KeyError, RuntimeError) as e:
        print(f"Warning: live-as-of feature build failed: {e}")
        # Fallback: use last y_pred_series if available
        live_value = float(y_pred_series.iloc[-1]) if len(y_pred_series) else 1e-4

    # Signal damping and safety checks
    if np.isfinite(live_value) and abs(live_value) < 1e-5:
        live_value = float(np.sign(live_value) or 1.0) * 1e-5
        print(f"Signal damping applied; clamped live_value to {live_value}")
    if not (np.isfinite(live_value)) or abs(live_value) < 1e-8:
        print("Warning: invalid or near-zero live_value; applying fallback.")
        try:
            if len(y_train) > 0:
                recent = y_train.tail(min(100, len(y_train)))
                m = float(np.nanmean(recent))
                if np.isfinite(m) and abs(m) >= 1e-6:
                    live_value = m
                else:
                    s = float(np.sign(float(recent.iloc[-1]))) if len(recent) > 0 else 1.0
                    live_value = s * 1e-4
            else:
                live_value = 1e-4
        except (ValueError, TypeError, IndexError):
            live_value = 1e-4
        print(f"Using fallback live_value={live_value}")

    # 7) Persist XGB model bundle (model + features) for deterministic, fast inference
    # root_dir defined earlier
    models_dir = os.path.join(root_dir, "models")
    os.makedirs(models_dir, exist_ok=True)
    bundle_path = os.path.join(models_dir, "xgb_model.pkl")
    try:
        with open(bundle_path, "wb") as bf:
            # Persist only the XGB model and its features
            bundle_meta: Dict[str, Any] = {"features": feature_cols, "model_class": "XGBRegressor"}
            xgb_only = cast(Any, live_predictors.get("xgb"))
            pickle.dump({"model": xgb_only, "meta": bundle_meta}, bf)
        print(f"Saved XGB model bundle to {bundle_path}")
        # Verify bundle integrity by loading and reporting features count
        try:
            with open(bundle_path, "rb") as bf2:
                bundle_loaded: Dict[str, Any] = pickle.load(bf2)
            meta_loaded: Dict[str, Any] = cast(Dict[str, Any], bundle_loaded.get("meta") or {})
            features_loaded: List[Any] = cast(List[Any], meta_loaded.get("features") or [])
            n_features = len(features_loaded)
            print(f"bundle_ok model=XGBRegressor features={n_features}")
        except (OSError, IOError, pickle.UnpicklingError, AttributeError, KeyError) as e2:
            print(f"Warning: bundle self-check failed: {e2}")
    except (OSError, IOError) as e:
        print(f"Warning: failed to save model bundle: {e}")

    # 8) Save minimal JSON output ONLY to artifacts path in the new format
    # Required format: { "topic_id": 67, "value": <float> }
    # This replaces the former per-topic-key format like {"<topic_id>": [value]}.
    def save_prediction(prediction: Dict[str, Any], paths: List[str]) -> None:
        for p in paths:
            os.makedirs(os.path.dirname(p), exist_ok=True)
            _atomic_json_write(p, prediction)
            print(f"Wrote prediction artifact -> {p}")

    artifacts_path = os.path.join(root_dir, "data", "artifacts", "predictions.json")
    topic_id_cfg: Optional[int] = None
    try:
        submission_cfg: Dict[str, Any] = cast(Dict[str, Any], cfg.get("submission", {}) or {})
        topic_id_cfg = int(submission_cfg.get("topic_id", 67))
    except (ValueError, TypeError, KeyError):
        topic_id_cfg = 67
    save_prediction({"topic_id": topic_id_cfg or 67, "value": live_value}, [artifacts_path])
    print(f"Final prediction (as_of={as_of}) value: {live_value}")

    # Ensure submission log schema exists and is locked for future writes
    log_csv = os.path.join(root_dir, "submission_log.csv")
    ensure_submission_log_schema(log_csv)
    # Also normalize existing rows to ensure exact 12-column order, lowercase booleans, and 'null' tokens
    normalize_submission_log_file(log_csv)
    # Deduplicate historical rows keeping at most one per (timestamp_utc, topic_id), preferring success rows
    dedupe_submission_log_file(log_csv)

    # 9) Optional: trigger submission now using SDK directly
    if args.submit:
        # Clamp and validate live_value
        if not (np.isfinite(live_value)):
            print("ERROR: live_value is not finite; aborting submission.", file=sys.stderr)
            return 1
        if abs(live_value) > 2.0:
            print("Warning: live prediction magnitude large; clamping to +/-2.", file=sys.stderr)
            live_value = float(max(-2.0, min(2.0, live_value)))

        # Read precomputed log10_loss if available
        pre_log10_loss: Optional[float] = None
        try:
            mpath = os.path.join(root_dir, "data", "artifacts", "metrics.json")
            if os.path.exists(mpath):
                with open(mpath, "r", encoding="utf-8") as mf:
                    _m = json.load(mf) or {}
                if isinstance(_m, dict) and "log10_loss" in _m:
                    v = _m.get("log10_loss")
                    pre_log10_loss = float(v) if v is not None else None
        except (OSError, IOError, ValueError, json.JSONDecodeError):
            pre_log10_loss = None

        if not args.force_submit and not (topic_validation_ok and topic_validation_funded and topic_validation_epoch):
            reason = topic_validation_reason or "topic_validation_failed"
            skip_msg = (
                "Submission skipped: topic is not rewardable or active due to: "
                f"{reason}; artifacts retained for monitoring and loop will retry."
            )
            print(skip_msg)
            logging.warning(skip_msg)
            try:
                ws_now_tv = _window_start_utc(cadence_s=_load_cadence_from_config(root_dir))
                wallet_log = _resolve_wallet_for_logging(root_dir)
                _log_submission(
                    root_dir,
                    ws_now_tv,
                    int(topic_id_cfg or 67),
                    live_value,
                    wallet_log,
                    None,
                    None,
                    False,
                    0,
                    "skipped_topic_not_ready",
                    pre_log10_loss,
                )
            except Exception:
                pass
            return 0

        # Cooldown guard: avoid EMA collisions by limiting one success per 600s window
        def _seconds_since_last_success(csv_path: str) -> Optional[int]:
            try:
                if not os.path.exists(csv_path):
                    return None
                import csv as _csv
                last_ts: Optional[pd.Timestamp] = None
                with open(csv_path, "r", encoding="utf-8") as fh:
                    r = _csv.DictReader(fh)
                    for row in r:
                        succ = (row.get("success", "").strip().lower() in ("true", "1"))
                        ts = (row.get("timestamp_utc") or "").strip()
                        if succ and ts:
                            try:
                                t = pd.Timestamp(ts).tz_localize("UTC") if pd.Timestamp(ts).tzinfo is None else pd.Timestamp(ts).tz_convert("UTC")
                                if (last_ts is None) or (t > last_ts):
                                    last_ts = t
                            except Exception:
                                continue
                if last_ts is None:
                    return None
                now_u = pd.Timestamp.now(tz="UTC")
                return int((now_u - last_ts).total_seconds())
            except Exception:
                return None

        sec_ago = _seconds_since_last_success(log_csv)
        if (sec_ago is not None) and (sec_ago < 600):
            print(f"submit: cooldown active; last success {sec_ago}s ago < 600s; skipping to avoid EMA collision")
            try:
                ws_now_cd = _window_start_utc(cadence_s=_load_cadence_from_config(root_dir))
                w = _resolve_wallet_for_logging(root_dir)
                _log_submission(root_dir, ws_now_cd, int(topic_id_cfg or 67), live_value, w, None, None, False, 0, "cooldown_600s", pre_log10_loss)
            except Exception:
                pass
            return 0

        # High-loss filter: require pre_log10_loss to be within top 25% (lowest losses)
        def _recent_loss_q(csv_path: str, q: float = 0.25, k: int = 40) -> Optional[float]:
            try:
                if not os.path.exists(csv_path):
                    return None
                import csv as _csv
                vals: List[float] = []
                with open(csv_path, "r", encoding="utf-8") as fh:
                    r = _csv.DictReader(fh)
                    for row in r:
                        s = (row.get("log10_loss") or "").strip()
                        if s == "" or s.lower() == "null":
                            continue
                        try:
                            v = float(s)
                        except Exception:
                            continue
                        if np.isfinite(v):
                            vals.append(v)
                if not vals:
                    return None
                arr = np.array(vals[-k:], dtype=float)
                if arr.size < 5:
                    return None
                return float(np.quantile(arr, q))
            except Exception:
                return None

        q25 = _recent_loss_q(log_csv, q=0.25, k=40)
        if (pre_log10_loss is not None) and (q25 is not None):
            # Lower loss is better; require being <= q25
            if not (pre_log10_loss <= q25):
                print(f"submit: filtered out high-loss prediction (loss={pre_log10_loss:.6g} > q25={q25:.6g})")
                try:
                    ws_now_fl = _window_start_utc(cadence_s=_load_cadence_from_config(root_dir))
                    w = _resolve_wallet_for_logging(root_dir)
                    _log_submission(root_dir, ws_now_fl, int(topic_id_cfg or 67), live_value, w, None, None, False, 0, "filtered_high_loss", pre_log10_loss)
                except Exception:
                    pass
                return 0

        # Competition window guard (UTC)
        def _comp_window_from_config(root: str) -> Tuple[pd.Timestamp, pd.Timestamp]:
            try:
                if yaml is not None:
                    cfg_path2 = os.path.join(root, "config", "pipeline.yaml")
                    if os.path.exists(cfg_path2):
                        with open(cfg_path2, "r", encoding="utf-8") as fh2:
                            cfg2 = yaml.safe_load(fh2) or {}
                        if isinstance(cfg2, dict):
                            sch = cfg2.get("schedule", {}) or {}
                            s = sch.get("start")
                            e = sch.get("end")
                            if isinstance(s, str) and isinstance(e, str):
                                sdt = pd.Timestamp(s).tz_localize("UTC") if pd.Timestamp(s).tzinfo is None else pd.Timestamp(s).tz_convert("UTC")
                                edt = pd.Timestamp(e).tz_localize("UTC") if pd.Timestamp(e).tzinfo is None else pd.Timestamp(e).tz_convert("UTC")
                                return sdt, edt
            except (OSError, IOError, ValueError, TypeError):
                pass
            return pd.Timestamp("2025-09-16T13:00:00Z"), pd.Timestamp("2025-12-15T13:00:00Z")

        cadence_s = _load_cadence_from_config(root_dir)
        ws_now = _window_start_utc(cadence_s=cadence_s)
        comp_start, comp_end = _comp_window_from_config(root_dir)
        now_utc = pd.Timestamp.now(tz="UTC")
        if (not args.force_submit) and (not (comp_start <= now_utc < comp_end)):
            print("submit: outside competition window; skipping submission")
            try:
                w = _resolve_wallet_for_logging(root_dir)
                _log_submission(root_dir, ws_now, int(topic_id_cfg or 67), live_value, w, None, None, False, 0, "outside_window")
            except Exception:
                pass
            return 0
        # Duplicate guards
        # If --force-submit is NOT provided, enforce per-window duplicate guard.
        if (not args.force_submit) and _has_submitted_this_hour(log_csv, ws_now):
            print("submit: skipped; successful submission already recorded for this hour (CSV)")
            try:
                w = _resolve_wallet_for_logging(root_dir)
                _log_submission(root_dir, ws_now, int(topic_id_cfg or 67), live_value, w, None, None, False, 0, "skipped_window")
            except Exception:
                pass
            return 0
        intended_env = os.getenv("ALLORA_WALLET_ADDR", "").strip() or None
        if (not args.force_submit) and _guard_already_submitted_this_window(root_dir, cadence_s, intended_env):
            print("submit: skipped; already submitted in current window (guard)")
            try:
                w = intended_env or _resolve_wallet_for_logging(root_dir)
                _log_submission(root_dir, ws_now, int(topic_id_cfg or 67), live_value, w, None, None, False, 0, "skipped_window")
            except Exception:
                pass
            return 0

        # Lifecycle: gate by Active and Churnable states per Allora Topic Life Cycle
        lifecycle = _compute_lifecycle_state(int(topic_id_cfg or 67))
        global _LAST_TOPIC_ACTIVE_STATE
        current_active = bool(lifecycle.get("is_active", False))
        is_rewardable = bool(lifecycle.get("is_rewardable", False))
        inactive_reasons = lifecycle.get("inactive_reasons") or []
        churn_reasons = lifecycle.get("churn_reasons") or []
        activity_snapshot = lifecycle.get("activity_snapshot") or {}

        reps_raw = activity_snapshot.get("reputers_count")
        try:
            reputers_count = int(float(reps_raw)) if reps_raw is not None else None
        except (TypeError, ValueError):
            reputers_count = None
<<<<<<< HEAD
=======
        delegated_stake_raw = activity_snapshot.get("delegated_stake")
        try:
            delegated_stake_val = float(delegated_stake_raw) if delegated_stake_raw is not None else None
        except (TypeError, ValueError):
            delegated_stake_val = None
        min_delegate_raw = activity_snapshot.get("min_delegated_stake")
        try:
            min_delegate_val = float(min_delegate_raw) if min_delegate_raw is not None else None
        except (TypeError, ValueError):
            min_delegate_val = None
>>>>>>> b9229dfd
        unfulfilled_raw = lifecycle.get("unfulfilled")
        try:
            unfulfilled_int = int(float(unfulfilled_raw)) if unfulfilled_raw is not None else None
        except (TypeError, ValueError):
            unfulfilled_int = None

        lifecycle_report = (
            "Lifecycle diagnostics:\n"
            f"  is_active={current_active}\n"
            f"  is_rewardable={is_rewardable}\n"
            f"  inactive_reasons={inactive_reasons}\n"
            f"  churn_reasons={churn_reasons}\n"
            f"  reputers_count={reputers_count}\n"
<<<<<<< HEAD
=======
            f"  delegated_stake={delegated_stake_val}\n"
            f"  min_delegated_stake={min_delegate_val}\n"
>>>>>>> b9229dfd
            f"  unfulfilled={unfulfilled_int}\n"
            f"  activity_snapshot={activity_snapshot}"
        )
        print(lifecycle_report)
        logging.info(lifecycle_report)

        previous_active = _LAST_TOPIC_ACTIVE_STATE
        if current_active and previous_active is not True:
            msg_active = "Topic now active — submitting"
            print(msg_active)
            logging.info(msg_active)
        _LAST_TOPIC_ACTIVE_STATE = current_active
        # Also enforce topic-creation parameter compatibility and funding before submission
        topic_validation = _validate_topic_creation_and_funding(int(topic_id_cfg or 67), EXPECTED_TOPIC_67)
        if not bool(topic_validation.get("funded", False)):
            print("submit: topic not funded; call fund-topic first; skipping submission")
            try:
                w = intended_env or _resolve_wallet_for_logging(root_dir)
                _log_submission(root_dir, ws_now, int(topic_id_cfg or 67), live_value, w, None, None, False, 0, "topic_not_funded", pre_log10_loss)
            except Exception:
                pass
            return 0
        mism = topic_validation.get("mismatches") or []
        if mism:
            # Non-fatal: require at least loss_method/p_norm/allow_negative to be aligned; if not, skip
            def _has_key(prefix: str) -> bool:
                return any((isinstance(x, str) and x.startswith(prefix)) for x in mism)
            if _has_key("loss_method:") or _has_key("p_norm:") or _has_key("allow_negative:"):
                print(f"submit: topic params mismatch detected (critical): {mism}; skipping submission")
                try:
                    w = intended_env or _resolve_wallet_for_logging(root_dir)
                    _log_submission(root_dir, ws_now, int(topic_id_cfg or 67), live_value, w, None, None, False, 0, "topic_params_mismatch", pre_log10_loss)
                except Exception:
                    pass
                return 0
        # Persist lifecycle snapshot for auditability
        try:
            audit_dir = os.path.join(root_dir, "data", "artifacts", "logs")
            os.makedirs(audit_dir, exist_ok=True)
            ts_str = pd.Timestamp.now(tz="UTC").strftime("%Y%m%dT%H%M%SZ")
            with open(os.path.join(audit_dir, f"lifecycle-{ts_str}.json"), "w", encoding="utf-8") as lf:
                json.dump(lifecycle, lf, indent=2)
        except Exception:
            pass
        # Check Active (funding+stake+reputers) and rewardability/nonce hygiene
        reps_for_skip = reputers_count
        unfulfilled_for_skip = unfulfilled_int
<<<<<<< HEAD
=======
        stake_for_skip = delegated_stake_val
        min_stake_for_skip = min_delegate_val
>>>>>>> b9229dfd
        should_skip = (
            not current_active
            or not is_rewardable
            or reps_for_skip is None
            or reps_for_skip < 1
            or (unfulfilled_for_skip is not None and unfulfilled_for_skip > 0)
<<<<<<< HEAD
=======
            or stake_for_skip is None
            or (
                min_stake_for_skip is not None
                and stake_for_skip is not None
                and stake_for_skip < min_stake_for_skip
            )
>>>>>>> b9229dfd
        )
        if not args.force_submit and should_skip:
            snapshot = activity_snapshot
            eff = snapshot.get("effective_revenue")
            stk = snapshot.get("delegated_stake")
            reps = snapshot.get("reputers_count")
<<<<<<< HEAD
=======
            min_req = snapshot.get("min_delegated_stake")
>>>>>>> b9229dfd
            reason_list = [str(r) for r in inactive_reasons if r]
            if (reps_for_skip is None or reps_for_skip < 1) and "reputers missing" not in reason_list:
                reason_list.append("reputers missing")
            if unfulfilled_for_skip is not None and unfulfilled_for_skip > 0:
                reason_list.append(f"unfulfilled_nonces:{unfulfilled_for_skip}")
<<<<<<< HEAD
=======
            if (stake_for_skip is None) and "stake unavailable" not in reason_list:
                reason_list.append("stake unavailable")
            if (
                stake_for_skip is not None
                and min_stake_for_skip is not None
                and stake_for_skip < min_stake_for_skip
                and "stake below minimum requirement" not in reason_list
            ):
                reason_list.append("stake below minimum requirement")
>>>>>>> b9229dfd
            if not is_rewardable and "not_rewardable" not in reason_list:
                reason_list.append("not_rewardable")
            reason_str = ", ".join(reason_list) if reason_list else "unknown"
            skip_msg = (
                "Submission skipped: topic is not rewardable or active due to: "
                f"{reason_str}"
            )
            print(skip_msg)
            logging.warning(skip_msg)
            wait_msg = (
                "Waiting for topic to activate: "
                f"effective_revenue={eff} delegated_stake={stk} reputers_count={reps} "
<<<<<<< HEAD
                f"unfulfilled={unfulfilled_for_skip}; Will retry next loop."
=======
                f"min_required_stake={min_req} unfulfilled={unfulfilled_for_skip}; Will retry next loop."
>>>>>>> b9229dfd
            )
            print(wait_msg)
            logging.info(wait_msg)
            try:
                detailed_status = "skipped_topic_not_ready"
                try:
                    wallet_for_log = intended_env or _resolve_wallet_for_logging(root_dir)
                except Exception:
                    wallet_for_log = intended_env
                _log_submission(
                    root_dir,
                    ws_now,
                    int(topic_id_cfg or 67),
                    live_value,
                    wallet_for_log,
                    None,
                    None,
                    False,
                    0,
                    detailed_status,
                    pre_log10_loss,
                )
            except Exception:
                pass
            return 0
        # Check Churnable (epoch elapsed and weight rank acceptable)
        if not args.force_submit and not lifecycle.get("is_churnable", False):
            reasons = lifecycle.get("churn_reasons") or []
            print(f"submit: topic Active but not Churnable; reasons={reasons}; skipping submission")
            try:
                w = intended_env or _resolve_wallet_for_logging(root_dir)
                status = "active_not_churnable:" + ",".join(reasons) if isinstance(reasons, list) else "active_not_churnable"
                _log_submission(root_dir, ws_now, int(topic_id_cfg or 67), live_value, w, None, None, False, 0, status, pre_log10_loss)
            except Exception:
                pass
            return 0

        # Submit via client using XGB-only policy to ensure non-null forecast
        _env_wallet = os.getenv("ALLORA_WALLET_ADDR", "").strip()
        if _env_wallet and not _env_wallet.endswith("6vma"):
            print(f"Warning: ALLORA_WALLET_ADDR does not end with '6vma' (got ...{_env_wallet[-4:]}); ensure correct worker wallet is configured.", file=sys.stderr)
        helper_result = _submit_via_external_helper(
            int(topic_id_cfg or 67),
            float(live_value),
            root_dir,
            pre_log10_loss,
            int(args.submit_timeout),
        )
        if helper_result is not None:
            helper_rc, helper_success = helper_result
            if helper_success:
                try:
                    _update_window_lock(root_dir, cadence_s, intended_env)
                except Exception:
                    pass
                try:
                    _post_submit_backfill(root_dir, tail=20, attempts=3, delay_s=2.0)
                except Exception:
                    pass
                return helper_rc
            else:
                print("submit(helper): external helper failed, falling back to direct client submission", file=sys.stderr)

        api_key = _require_api_key()
        # Prefer client-based submit to guarantee forecast, fallback to SDK worker if client path fails
        rc_client = asyncio.run(_submit_with_client_xgb(int(topic_id_cfg or 67), float(live_value), root_dir, pre_log10_loss, args.force_submit))
        rc = rc_client
        if rc_client != 0:
            # Always attempt SDK fallback when client path fails; unfulfilled nonces query can be stale
            print("Client-based xgb-only submit failed; attempting SDK worker fallback (forecast may be null)", file=sys.stderr)
            rc = asyncio.run(_submit_with_sdk(int(topic_id_cfg or 67), float(live_value), api_key, int(args.submit_timeout), int(args.submit_retries), root_dir, pre_log10_loss))
        if rc == 0:
            try:
                _update_window_lock(root_dir, cadence_s, intended_env)
            except Exception:
                pass
            # Best-effort score/reward backfill for recent rows
            try:
                _post_submit_backfill(root_dir, tail=20, attempts=3, delay_s=2.0)
            except Exception:
                pass
        # After submission, normalize/dedupe once more in case new rows were added
        try:
            ensure_submission_log_schema(log_csv)
            normalize_submission_log_file(log_csv)
            dedupe_submission_log_file(log_csv)
        except (OSError, IOError, ValueError, RuntimeError):
            pass
        return rc

    return 0

def main() -> int:
    root_dir = os.path.dirname(os.path.abspath(__file__))
    cfg = _load_pipeline_config(root_dir)
    parser = argparse.ArgumentParser(description="Train model and emit predictions.json for Topic 67 (7-day BTC/USD log-return)")
    parser.add_argument("--from-month", default="2025-01")
    parser.add_argument("--schedule-mode", default=None, help="Schedule mode (single, loop, etc.)")
    parser.add_argument("--cadence", default=None, help="Cadence for scheduling (e.g., 1h)")
    parser.add_argument("--start-utc", default=None, help="Start datetime in UTC (ISO format)")
    parser.add_argument("--end-utc", default=None, help="End datetime in UTC (ISO format)")
    parser.add_argument("--as-of", default=None, help="As-of datetime in UTC (ISO format)")
    parser.add_argument("--as-of-now", action="store_true", help="Use current UTC time as as_of")
    parser.add_argument("--submit", action="store_true", help="Submit the prediction after training")
    parser.add_argument("--submit-timeout", type=int, default=30, help="Timeout for submission in seconds")
    parser.add_argument("--submit-retries", type=int, default=3, help="Number of retries for submission")
    parser.add_argument("--force-submit", action="store_true", help="Force submission even if guards are active")
    parser.add_argument("--loop", action="store_true", help="Continuously run training/submission cycles based on cadence")
    parser.add_argument("--once", action="store_true", help="Run exactly one iteration even if config requests loop")
    parser.add_argument("--timeout", type=int, default=0, help="Loop runtime limit in seconds (0 runs indefinitely)")
    args = parser.parse_args()
    data_cfg: Dict[str, Any] = cfg.get("data", {})
    args.from_month = str(data_cfg.get("from_month", args.from_month))
    sched_cfg: Dict[str, Any] = cfg.get("schedule", {})
    mode_cfg = str(args.schedule_mode or sched_cfg.get("mode", "single"))
    if getattr(args, "once", False):
        effective_mode = "once"
    elif args.loop or mode_cfg.lower() == "loop":
        effective_mode = "loop"
    else:
        effective_mode = mode_cfg
    if effective_mode.lower() == "loop":
        cadence = "1h"
    else:
        cadence = str(args.cadence or sched_cfg.get("cadence", "1h"))
    setattr(args, "_effective_mode", effective_mode)
    setattr(args, "_effective_cadence", cadence)
    cadence_s = _parse_cadence(cadence)
    def _run_once() -> int:
        return run_pipeline(args, cfg, root_dir)
    if effective_mode.lower() != "loop":
        return _run_once()
    iteration = 0
    loop_timeout = max(0, int(getattr(args, "timeout", 0) or 0))
    start_wall = time.time()
    _sleep_until_next_window(cadence_s)
    last_rc = 0
    while True:
        if loop_timeout and (time.time() - start_wall) >= loop_timeout:
            logging.info("[loop] timeout reached before next iteration; exiting loop")
            return last_rc
        iteration += 1
        logging.info(f"[loop] iteration={iteration} start")
        rc = _run_once()
        last_rc = rc
        logging.info(f"[loop] iteration={iteration} completed with rc={rc}")
        now_utc = pd.Timestamp.now(tz="UTC")
        window_start = _window_start_utc(now=now_utc, cadence_s=cadence_s)
        next_window = window_start + pd.Timedelta(seconds=cadence_s)
        sleep_seconds = max(0.0, (next_window - now_utc).total_seconds())
        logging.info(f"[loop] sleeping {sleep_seconds:.1f}s until {next_window.strftime('%Y-%m-%dT%H:%M:%SZ')}")
        try:
            time.sleep(sleep_seconds)
        except KeyboardInterrupt:
            logging.info("[loop] received KeyboardInterrupt; exiting loop")
            return rc
        if loop_timeout and (time.time() - start_wall) >= loop_timeout:
            logging.info("[loop] timeout reached after iteration; exiting loop")
            return last_rc

    return 0


if __name__ == "__main__":
    sys.exit(main())<|MERGE_RESOLUTION|>--- conflicted
+++ resolved
@@ -675,8 +675,6 @@
         ],
     )
     reputer_stake = _deep_find(combined, ["reputer_stake", "reputerStake", "staked_reputers", "reputer_staked"])
-<<<<<<< HEAD
-=======
     min_stake_candidate = _deep_find(
         combined,
         [
@@ -711,7 +709,6 @@
             "required_stake",
         ],
     )
->>>>>>> b9229dfd
     reputers = _deep_find(
         combined,
         [
@@ -753,8 +750,6 @@
             except Exception:
                 rep_count = None
 
-<<<<<<< HEAD
-=======
     def _first_positive_float(*vals: Any) -> Optional[float]:
         for v in vals:
             if v in (None, ""):
@@ -772,7 +767,6 @@
         except Exception:
             min_stake_env = None
 
->>>>>>> b9229dfd
     out: Dict[str, Any] = {
         "raw": combined,
         "topic_status_raw": status if status else None,
@@ -785,11 +779,8 @@
         "reputers_count": rep_count,
         "weight": _to_float(weight),
         "last_update": last_update,
-<<<<<<< HEAD
-=======
         "required_delegated_stake": _to_float(required_delegate_candidate),
         "min_delegated_stake": _first_positive_float(min_stake_candidate, required_delegate_candidate, min_stake_env),
->>>>>>> b9229dfd
     }
     eff = out.get("effective_revenue")
     stk = out.get("delegated_stake") or out.get("reputer_stake")
@@ -1013,8 +1004,6 @@
     eff = info.get("effective_revenue")
     stk = info.get("delegated_stake")
     reps = info.get("reputers_count")
-<<<<<<< HEAD
-=======
     min_stake_required = info.get("min_delegated_stake")
     if min_stake_required is None:
         min_stake_required = info.get("required_delegated_stake")
@@ -1025,7 +1014,6 @@
                 min_stake_required = float(env_min_stake)
             except Exception:
                 min_stake_required = None
->>>>>>> b9229dfd
     weight_est = info.get("weight_estimate") or info.get("weight")
     min_weight_env = os.getenv("ALLORA_TOPIC_MIN_WEIGHT", "0")
     try:
@@ -1047,12 +1035,9 @@
     elif stk <= 0:
         inactive_reasons.append("stake too low")
         inactive_codes.append("delegated_stake_non_positive")
-<<<<<<< HEAD
-=======
     elif (min_stake_required is not None) and (stk < float(min_stake_required)):
         inactive_reasons.append("stake below minimum requirement")
         inactive_codes.append("delegated_stake_below_minimum")
->>>>>>> b9229dfd
     if reps is None:
         inactive_reasons.append("reputers missing")
         inactive_codes.append("reputers_missing")
@@ -1108,10 +1093,7 @@
         "activity_snapshot": {
             "effective_revenue": eff,
             "delegated_stake": stk,
-<<<<<<< HEAD
-=======
             "min_delegated_stake": min_stake_required,
->>>>>>> b9229dfd
             "reputers_count": reps,
             "weight_estimate": weight_est,
             "min_weight": min_weight,
@@ -2581,7 +2563,6 @@
                 start_utc = configured_start
         else:
             start_utc = configured_start
-<<<<<<< HEAD
 
     if start_utc > end_utc:
         adjusted_start = end_utc - pd.Timedelta(days=60)
@@ -2593,19 +2574,6 @@
         )
         start_utc = adjusted_start
 
-=======
-
-    if start_utc > end_utc:
-        adjusted_start = end_utc - pd.Timedelta(days=60)
-        if _min_dt is not None:
-            adjusted_start = max(adjusted_start, _min_dt)
-        print(
-            "WARNING: Computed start timestamp exceeds end timestamp; "
-            f"resetting start from {start_utc} to {adjusted_start}."
-        )
-        start_utc = adjusted_start
-
->>>>>>> b9229dfd
     print(
         f"Schedule: mode={mode} cadence={cadence} start={start_utc} end={end_utc} as_of={as_of} "
         f"(non_overlap_spacing={non_overlap_hours}h)"
@@ -3584,8 +3552,6 @@
             reputers_count = int(float(reps_raw)) if reps_raw is not None else None
         except (TypeError, ValueError):
             reputers_count = None
-<<<<<<< HEAD
-=======
         delegated_stake_raw = activity_snapshot.get("delegated_stake")
         try:
             delegated_stake_val = float(delegated_stake_raw) if delegated_stake_raw is not None else None
@@ -3596,7 +3562,6 @@
             min_delegate_val = float(min_delegate_raw) if min_delegate_raw is not None else None
         except (TypeError, ValueError):
             min_delegate_val = None
->>>>>>> b9229dfd
         unfulfilled_raw = lifecycle.get("unfulfilled")
         try:
             unfulfilled_int = int(float(unfulfilled_raw)) if unfulfilled_raw is not None else None
@@ -3610,11 +3575,8 @@
             f"  inactive_reasons={inactive_reasons}\n"
             f"  churn_reasons={churn_reasons}\n"
             f"  reputers_count={reputers_count}\n"
-<<<<<<< HEAD
-=======
             f"  delegated_stake={delegated_stake_val}\n"
             f"  min_delegated_stake={min_delegate_val}\n"
->>>>>>> b9229dfd
             f"  unfulfilled={unfulfilled_int}\n"
             f"  activity_snapshot={activity_snapshot}"
         )
@@ -3662,43 +3624,32 @@
         # Check Active (funding+stake+reputers) and rewardability/nonce hygiene
         reps_for_skip = reputers_count
         unfulfilled_for_skip = unfulfilled_int
-<<<<<<< HEAD
-=======
         stake_for_skip = delegated_stake_val
         min_stake_for_skip = min_delegate_val
->>>>>>> b9229dfd
         should_skip = (
             not current_active
             or not is_rewardable
             or reps_for_skip is None
             or reps_for_skip < 1
             or (unfulfilled_for_skip is not None and unfulfilled_for_skip > 0)
-<<<<<<< HEAD
-=======
             or stake_for_skip is None
             or (
                 min_stake_for_skip is not None
                 and stake_for_skip is not None
                 and stake_for_skip < min_stake_for_skip
             )
->>>>>>> b9229dfd
         )
         if not args.force_submit and should_skip:
             snapshot = activity_snapshot
             eff = snapshot.get("effective_revenue")
             stk = snapshot.get("delegated_stake")
             reps = snapshot.get("reputers_count")
-<<<<<<< HEAD
-=======
             min_req = snapshot.get("min_delegated_stake")
->>>>>>> b9229dfd
             reason_list = [str(r) for r in inactive_reasons if r]
             if (reps_for_skip is None or reps_for_skip < 1) and "reputers missing" not in reason_list:
                 reason_list.append("reputers missing")
             if unfulfilled_for_skip is not None and unfulfilled_for_skip > 0:
                 reason_list.append(f"unfulfilled_nonces:{unfulfilled_for_skip}")
-<<<<<<< HEAD
-=======
             if (stake_for_skip is None) and "stake unavailable" not in reason_list:
                 reason_list.append("stake unavailable")
             if (
@@ -3708,7 +3659,6 @@
                 and "stake below minimum requirement" not in reason_list
             ):
                 reason_list.append("stake below minimum requirement")
->>>>>>> b9229dfd
             if not is_rewardable and "not_rewardable" not in reason_list:
                 reason_list.append("not_rewardable")
             reason_str = ", ".join(reason_list) if reason_list else "unknown"
@@ -3721,11 +3671,7 @@
             wait_msg = (
                 "Waiting for topic to activate: "
                 f"effective_revenue={eff} delegated_stake={stk} reputers_count={reps} "
-<<<<<<< HEAD
-                f"unfulfilled={unfulfilled_for_skip}; Will retry next loop."
-=======
                 f"min_required_stake={min_req} unfulfilled={unfulfilled_for_skip}; Will retry next loop."
->>>>>>> b9229dfd
             )
             print(wait_msg)
             logging.info(wait_msg)
