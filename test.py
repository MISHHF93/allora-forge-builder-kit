"""Utility test harness for the Allora Topic 67 training pipeline.

This script provides a fast, repeatable way to exercise ``train.py`` before
making on-chain submissions.  It intentionally prefers offline execution so
that contributors can validate the forecasting stack—even in air-gapped
environments—while still allowing online runs when desired.

Typical usage::

    # Run a single offline integration test with deterministic time bounds
    python test.py

    # Repeat the run three times and keep the generated artifacts between runs
    python test.py --iterations 3 --keep-artifacts

    # Allow the pipeline to fetch live data instead of synthesized fixtures
    python test.py --online

Command-line options mirror the key ``train.py`` arguments so we can stress the
pipeline with different horizons or from-month anchors.  By default the test
patches ``AlloraMLWorkflow`` to rely on local fixtures or synthetic OHLCV data,
allowing the XGBoost-only architecture to train end-to-end without network
access.  After each iteration the script asserts that the critical competition
artifacts are produced and that the submission log retains the required
12-column schema.
"""

from __future__ import annotations

import argparse
import json
import os
import sys
from contextlib import contextmanager
from pathlib import Path
from typing import Iterable, Iterator, List, Sequence

import pandas as pd
from allora_forge_builder_kit.submission_log import CANONICAL_SUBMISSION_HEADER


ROOT_DIR = Path(__file__).resolve().parent
ARTIFACT_DIR = ROOT_DIR / "data" / "artifacts"
MODELS_DIR = ROOT_DIR / "models"
METRICS_PATH = ARTIFACT_DIR / "metrics.json"
PREDICTIONS_PATH = ARTIFACT_DIR / "predictions.json"
MODEL_PATH = MODELS_DIR / "xgb_model.pkl"
SUBMISSION_LOG_PATH = ROOT_DIR / "submission_log.csv"

# Sensible defaults that keep runtimes short while touching the full pipeline.
DEFAULT_FROM_MONTH = "2025-01"
DEFAULT_START_UTC = "2025-01-01T00:00:00Z"
DEFAULT_END_UTC = "2025-06-10T00:00:00Z"
DEFAULT_AS_OF = "2025-06-03T00:00:00Z"


def ensure_api_key(*, offline: bool) -> None:
    """Ensure API credentials are configured for the requested mode."""

    if offline:
        if not os.getenv("ALLORA_API_KEY"):
            # Any non-empty token is acceptable for offline fallback mode.
            os.environ["ALLORA_API_KEY"] = "offline-test-key"
        return

    if not os.getenv("ALLORA_API_KEY"):
        raise RuntimeError(
            "ALLORA_API_KEY is required for online tests.\n"
            "Please export your real Allora API token, e.g.\n"
            "  export ALLORA_API_KEY=\"YOUR_REAL_ALLORA_KEY\""
        )

    if "TIINGO" in os.getenv("DATA_PROVIDER", "").upper() and not os.getenv("TIINGO_API_KEY"):
        raise RuntimeError(
            "TIINGO_API_KEY is required when DATA_PROVIDER requests Tiingo.\n"
            "Set it via\n  export TIINGO_API_KEY=\"YOUR_TIINGO_KEY\""
        )


def cleanup_artifacts(paths: Iterable[Path]) -> None:
    """Remove stale artifacts so each iteration starts from a clean slate."""

    for path in paths:
        try:
            path.unlink()
        except FileNotFoundError:
            continue

def cleanup_artifacts(paths: Iterable[Path]) -> None:
    """Remove stale artifacts so each iteration starts from a clean slate."""

<<<<<<< HEAD
    for path in paths:


=======
>>>>>>> d0312f4a
@contextmanager
def force_offline_execution(enabled: bool) -> Iterator[None]:
    """Patch workflow fetchers so tests never rely on network access."""

    if not enabled:
        yield
        return

    from unittest import mock
    from allora_forge_builder_kit.workflow import AlloraMLWorkflow
<<<<<<< HEAD

    def _offline_fetch(self, ticker: str, from_date: str, *_, **__) -> pd.DataFrame:
        return self._offline_ohlcv_from_local(ticker, from_date)

    patches = [
        mock.patch.object(AlloraMLWorkflow, "fetch_ohlcv_data", _offline_fetch),
        mock.patch.object(AlloraMLWorkflow, "fetch_ohlcv_data_tiingo", _offline_fetch),
        mock.patch.object(AlloraMLWorkflow, "list_ready_buckets", return_value=[]),
    ]

    with contextlib_exitstack(patches):
        yield


@contextmanager
def contextlib_exitstack(patches: Sequence[object]) -> Iterator[None]:
    """Minimal stand-in for ``contextlib.ExitStack`` without extra imports."""

    patch_stack = list(patches)
    try:
        for patch in patch_stack:
            patch.__enter__()
        yield
    finally:
        while patch_stack:
            patch_stack.pop().__exit__(None, None, None)


def invoke_train(train_args: Sequence[str]) -> int:
    """Execute ``train.main`` with temporary ``sys.argv`` overrides."""

    import importlib

    train_module = importlib.import_module("train")
    argv_backup = list(sys.argv)
    sys.argv = ["train.py", *train_args]
    try:
        return train_module.main()
    finally:
        sys.argv = argv_backup


def verify_artifact(path: Path) -> None:
    if not path.exists():
        raise AssertionError(f"Expected artifact missing: {path}")
    if path.stat().st_size <= 0:
        raise AssertionError(f"Artifact is empty: {path}")


def load_json(path: Path) -> dict:
    with path.open("r", encoding="utf-8") as handle:
        return json.load(handle)
=======

    def _offline_fetch(self, ticker: str, from_date: str, *_, **__) -> pd.DataFrame:
        return self._offline_ohlcv_from_local(ticker, from_date)

    patches = [
        mock.patch.object(AlloraMLWorkflow, "fetch_ohlcv_data", _offline_fetch),
        mock.patch.object(AlloraMLWorkflow, "fetch_ohlcv_data_tiingo", _offline_fetch),
        mock.patch.object(AlloraMLWorkflow, "list_ready_buckets", return_value=[]),
    ]

    with contextlib_exitstack(patches):
        yield
>>>>>>> d0312f4a


@contextmanager
def contextlib_exitstack(patches: Sequence[object]) -> Iterator[None]:
    """Minimal stand-in for ``contextlib.ExitStack`` without extra imports."""

    patch_stack = list(patches)
    try:
        for patch in patch_stack:
            patch.__enter__()
        yield
    finally:
        while patch_stack:
            patch_stack.pop().__exit__(None, None, None)


def invoke_train(train_args: Sequence[str]) -> int:
    """Execute ``train.main`` with temporary ``sys.argv`` overrides."""

    import importlib

    train_module = importlib.import_module("train")
    argv_backup = list(sys.argv)
    sys.argv = ["train.py", *train_args]
    try:
        return train_module.main()
    finally:
        sys.argv = argv_backup


def verify_artifact(path: Path) -> None:
    if not path.exists():
        raise AssertionError(f"Expected artifact missing: {path}")
    if path.stat().st_size <= 0:
        raise AssertionError(f"Artifact is empty: {path}")


def load_json(path: Path) -> dict:
    with path.open("r", encoding="utf-8") as handle:
        return json.load(handle)


def assert_submission_log_schema() -> None:
    if not SUBMISSION_LOG_PATH.exists():
        raise AssertionError("submission_log.csv was not created by train.py")
    with SUBMISSION_LOG_PATH.open("r", encoding="utf-8") as handle:
        header_line = handle.readline().strip()
    header = [column.strip() for column in header_line.split(",") if column]
    if header != CANONICAL_SUBMISSION_HEADER:
        raise AssertionError(
            "submission_log.csv header mismatch.\n"
            f"  expected: {CANONICAL_SUBMISSION_HEADER}\n"
            f"  observed: {header}"
        )


def run_iteration(train_args: Sequence[str], *, offline: bool, keep_artifacts: bool) -> None:
    ensure_api_key(offline=offline)
    if not keep_artifacts:
        cleanup_artifacts([METRICS_PATH, PREDICTIONS_PATH, MODEL_PATH])

    with force_offline_execution(offline):
        exit_code = invoke_train(train_args)

    if exit_code != 0:
        raise AssertionError(f"train.py exited with non-zero status {exit_code}")

    verify_artifact(METRICS_PATH)
    verify_artifact(PREDICTIONS_PATH)
    verify_artifact(MODEL_PATH)

    metrics = load_json(METRICS_PATH)
    preds = load_json(PREDICTIONS_PATH)

    if "log10_loss" not in metrics:
        raise AssertionError("metrics.json missing 'log10_loss'")
    if "topic_id" not in preds or "value" not in preds:
        raise AssertionError("predictions.json missing required keys")

    assert_submission_log_schema()

    print(
        "[OK] iteration complete — log10_loss={} topic_id={} value={}".format(
            metrics.get("log10_loss"), preds.get("topic_id"), preds.get("value")
        )
    )


def build_train_args(args: argparse.Namespace) -> List[str]:
    train_args: List[str] = [
        "--from-month",
        args.from_month,
        "--start-utc",
        args.start_utc,
        "--end-utc",
        args.end_utc,
        "--as-of",
        args.as_of,
    ]
    if args.submit:
        train_args.append("--submit")
    if args.extra_train_args:
        train_args.extend(args.extra_train_args)
    return train_args


def parse_args(argv: Sequence[str] | None = None) -> argparse.Namespace:
    parser = argparse.ArgumentParser(description="Smoke-test harness for train.py")
    parser.add_argument("--iterations", type=int, default=1, help="Number of times to run train.py")
    parser.add_argument("--from-month", default=DEFAULT_FROM_MONTH, help="Forwarded to train.py --from-month")
    parser.add_argument("--start-utc", default=DEFAULT_START_UTC, help="Forwarded to train.py --start-utc")
    parser.add_argument("--end-utc", default=DEFAULT_END_UTC, help="Forwarded to train.py --end-utc")
    parser.add_argument("--as-of", default=DEFAULT_AS_OF, help="Forwarded to train.py --as-of")
    parser.add_argument("--online", action="store_true", help="Allow network fetches instead of synthetic data")
    parser.add_argument("--keep-artifacts", action="store_true", help="Do not delete artifacts before each run")
    parser.add_argument("--submit", action="store_true", help="Invoke train.py with --submit for submission flow testing")
    parser.add_argument(
        "extra_train_args",
        nargs=argparse.REMAINDER,
        help="Additional raw arguments forwarded to train.py (precede with --)",
    )
    return parser.parse_args(argv)


def main(argv: Sequence[str] | None = None) -> int:
    args = parse_args(argv)
    train_args = build_train_args(args)
    offline = not args.online
    for idx in range(1, args.iterations + 1):
        print(f"[INFO] Starting iteration {idx}/{args.iterations} (offline={offline})")
        run_iteration(train_args, offline=offline, keep_artifacts=args.keep_artifacts)
    print("[INFO] All iterations completed successfully.")
    return 0


if __name__ == "__main__":
    raise SystemExit(main())<|MERGE_RESOLUTION|>--- conflicted
+++ resolved
@@ -86,15 +86,7 @@
         except FileNotFoundError:
             continue
 
-def cleanup_artifacts(paths: Iterable[Path]) -> None:
-    """Remove stale artifacts so each iteration starts from a clean slate."""
-
-<<<<<<< HEAD
-    for path in paths:
-
-
-=======
->>>>>>> d0312f4a
+
 @contextmanager
 def force_offline_execution(enabled: bool) -> Iterator[None]:
     """Patch workflow fetchers so tests never rely on network access."""
@@ -105,7 +97,6 @@
 
     from unittest import mock
     from allora_forge_builder_kit.workflow import AlloraMLWorkflow
-<<<<<<< HEAD
 
     def _offline_fetch(self, ticker: str, from_date: str, *_, **__) -> pd.DataFrame:
         return self._offline_ohlcv_from_local(ticker, from_date)
@@ -118,60 +109,6 @@
 
     with contextlib_exitstack(patches):
         yield
-
-
-@contextmanager
-def contextlib_exitstack(patches: Sequence[object]) -> Iterator[None]:
-    """Minimal stand-in for ``contextlib.ExitStack`` without extra imports."""
-
-    patch_stack = list(patches)
-    try:
-        for patch in patch_stack:
-            patch.__enter__()
-        yield
-    finally:
-        while patch_stack:
-            patch_stack.pop().__exit__(None, None, None)
-
-
-def invoke_train(train_args: Sequence[str]) -> int:
-    """Execute ``train.main`` with temporary ``sys.argv`` overrides."""
-
-    import importlib
-
-    train_module = importlib.import_module("train")
-    argv_backup = list(sys.argv)
-    sys.argv = ["train.py", *train_args]
-    try:
-        return train_module.main()
-    finally:
-        sys.argv = argv_backup
-
-
-def verify_artifact(path: Path) -> None:
-    if not path.exists():
-        raise AssertionError(f"Expected artifact missing: {path}")
-    if path.stat().st_size <= 0:
-        raise AssertionError(f"Artifact is empty: {path}")
-
-
-def load_json(path: Path) -> dict:
-    with path.open("r", encoding="utf-8") as handle:
-        return json.load(handle)
-=======
-
-    def _offline_fetch(self, ticker: str, from_date: str, *_, **__) -> pd.DataFrame:
-        return self._offline_ohlcv_from_local(ticker, from_date)
-
-    patches = [
-        mock.patch.object(AlloraMLWorkflow, "fetch_ohlcv_data", _offline_fetch),
-        mock.patch.object(AlloraMLWorkflow, "fetch_ohlcv_data_tiingo", _offline_fetch),
-        mock.patch.object(AlloraMLWorkflow, "list_ready_buckets", return_value=[]),
-    ]
-
-    with contextlib_exitstack(patches):
-        yield
->>>>>>> d0312f4a
 
 
 @contextmanager
